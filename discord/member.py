--- conflicted
+++ resolved
@@ -416,14 +416,8 @@
         self._user = member._user
         return self
 
-<<<<<<< HEAD
     def _update(self, data: GuildMemberUpdateEvent) -> Optional[Member]:
         old = Member._copy(self)
-=======
-    async def _get_channel(self) -> DMChannel:
-        ch = await self.create_dm()
-        return ch
->>>>>>> 181fc42b
 
         # Some changes are optional
         # If they aren't in the payload then they didn't change
@@ -448,14 +442,10 @@
             return old
 
     def _presence_update(self, data: PartialPresenceUpdate, user: UserPayload) -> Optional[Tuple[User, User]]:
-<<<<<<< HEAD
         if self._self:
             return
 
-        self._activities = tuple(map(create_activity, data['activities']))
-=======
-        self.activities = tuple(create_activity(d, self._state) for d in data['activities'])
->>>>>>> 181fc42b
+        self._activities = tuple(create_activity(d, self._state) for d in data['activities'])
         self._client_status._update(data['status'], data['client_status'])
 
         if len(user) > 1:
