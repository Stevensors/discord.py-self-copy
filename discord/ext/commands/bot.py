"""
The MIT License (MIT)

Copyright (c) 2015-present Rapptz

Permission is hereby granted, free of charge, to any person obtaining a
copy of this software and associated documentation files (the "Software"),
to deal in the Software without restriction, including without limitation
the rights to use, copy, modify, merge, publish, distribute, sublicense,
and/or sell copies of the Software, and to permit persons to whom the
Software is furnished to do so, subject to the following conditions:

The above copyright notice and this permission notice shall be included in
all copies or substantial portions of the Software.

THE SOFTWARE IS PROVIDED "AS IS", WITHOUT WARRANTY OF ANY KIND, EXPRESS
OR IMPLIED, INCLUDING BUT NOT LIMITED TO THE WARRANTIES OF MERCHANTABILITY,
FITNESS FOR A PARTICULAR PURPOSE AND NONINFRINGEMENT. IN NO EVENT SHALL THE
AUTHORS OR COPYRIGHT HOLDERS BE LIABLE FOR ANY CLAIM, DAMAGES OR OTHER
LIABILITY, WHETHER IN AN ACTION OF CONTRACT, TORT OR OTHERWISE, ARISING
FROM, OUT OF OR IN CONNECTION WITH THE SOFTWARE OR THE USE OR OTHER
DEALINGS IN THE SOFTWARE.
"""

from __future__ import annotations


import asyncio
import collections
import collections.abc
import inspect
import importlib.util
import sys
import traceback
import types
from typing import (
    Any,
    Callable,
    Mapping,
    List,
    Dict,
    TYPE_CHECKING,
    Optional,
    TypeVar,
    Type,
    Union,
    Iterable,
    Collection,
    overload,
)

import discord
from discord import app_commands
from discord.app_commands.tree import _retrieve_guild_ids
from discord.utils import MISSING, _is_submodule

from .core import GroupMixin
from .view import StringView
from .context import Context
from . import errors
from .help import HelpCommand, DefaultHelpCommand
from .cog import Cog

if TYPE_CHECKING:
    from typing_extensions import Self

    import importlib.machinery

    from discord.message import Message
    from discord.abc import User, Snowflake
    from ._types import (
        _Bot,
        BotT,
        Check,
        CoroFunc,
        ContextT,
        MaybeCoroFunc,
    )

    _Prefix = Union[Iterable[str], str]
    _PrefixCallable = MaybeCoroFunc[[BotT, Message], _Prefix]
    PrefixType = Union[_Prefix, _PrefixCallable[BotT]]

__all__ = (
    'when_mentioned',
    'when_mentioned_or',
    'Bot',
)

T = TypeVar('T')
CFT = TypeVar('CFT', bound='CoroFunc')
<<<<<<< HEAD
CXT = TypeVar('CXT', bound='Context')
BT = TypeVar('BT', bound='Bot')


def when_mentioned(bot: Bot, msg: Message) -> List[str]:
=======


def when_mentioned(bot: _Bot, msg: Message, /) -> List[str]:
>>>>>>> 181fc42b
    """A callable that implements a command prefix equivalent to being mentioned.

    These are meant to be passed into the :attr:`.Bot.command_prefix` attribute.

        .. versionchanged:: 2.0

            ``bot`` and ``msg`` parameters are now positional-only.
    """
    # bot.user will never be None when this is called
    return [f'<@{bot.user.id}> ', f'<@!{bot.user.id}> ']  # type: ignore


<<<<<<< HEAD
def when_mentioned_or(*prefixes: str) -> Callable[[Bot, Message], List[str]]:
=======
def when_mentioned_or(*prefixes: str) -> Callable[[_Bot, Message], List[str]]:
>>>>>>> 181fc42b
    """A callable that implements when mentioned or other prefixes provided.

    These are meant to be passed into the :attr:`.Bot.command_prefix` attribute.

    Example
    --------

    .. code-block:: python3

        bot = commands.Bot(command_prefix=commands.when_mentioned_or('!'))


    .. note::

        This callable returns another callable, so if this is done inside a custom
        callable, you must call the returned callable, for example:

        .. code-block:: python3

            async def get_prefix(bot, message):
                extras = await prefixes_for(message.guild) # returns a list
                return commands.when_mentioned_or(*extras)(bot, message)


    See Also
    ----------
    :func:`.when_mentioned`
    """

    def inner(bot, msg):
        r = list(prefixes)
        r = when_mentioned(bot, msg) + r
        return r

    return inner


class _DefaultRepr:
    def __repr__(self):
        return '<default-help-command>'


_default: Any = _DefaultRepr()


class BotBase(GroupMixin[None]):
    def __init__(
        self,
        command_prefix: PrefixType[BotT],
        help_command: Optional[HelpCommand[Any]] = _default,
        description: Optional[str] = None,
        **options: Any,
    ) -> None:
        super().__init__(**options)
        self.command_prefix: PrefixType[BotT] = command_prefix
        self.extra_events: Dict[str, List[CoroFunc]] = {}
        # Self doesn't have the ClientT bound, but since this is a mixin it technically does
        self.__tree: app_commands.CommandTree[Self] = app_commands.CommandTree(self)  # type: ignore
        self.__cogs: Dict[str, Cog] = {}
        self.__extensions: Dict[str, types.ModuleType] = {}
        self._checks: List[Check] = []
        self._check_once: List[Check] = []
        self._before_invoke: Optional[CoroFunc] = None
        self._after_invoke: Optional[CoroFunc] = None
        self._help_command: Optional[HelpCommand[Any]] = None
        self.description: str = inspect.cleandoc(description) if description else ''
        self.owner_id: Optional[int] = options.get('owner_id')
        self.owner_ids: Optional[Collection[int]] = options.get('owner_ids', set())
        self.strip_after_prefix: bool = options.get('strip_after_prefix', False)

        if self.owner_id and self.owner_ids:
            raise TypeError('Both owner_id and owner_ids are set')

        if self.owner_ids and not isinstance(self.owner_ids, collections.abc.Collection):
            raise TypeError(f'owner_ids must be a collection not {self.owner_ids.__class__!r}')

        self_bot = options.get('self_bot', False)
        user_bot = options.get('user_bot', False)

        if self_bot and user_bot:
            raise TypeError('Both self_bot and user_bot are set')

        if self_bot:
            self._skip_check = lambda x, y: x != y
        elif user_bot:
            self._skip_check = lambda *_: False
        else:
            self._skip_check = lambda x, y: x == y

        if help_command is _default:
            self.help_command = DefaultHelpCommand()
        else:
            self.help_command = help_command

    # internal helpers

    def dispatch(self, event_name: str, /, *args: Any, **kwargs: Any) -> None:
        # super() will resolve to Client
        super().dispatch(event_name, *args, **kwargs)  # type: ignore
        ev = 'on_' + event_name
        for event in self.extra_events.get(ev, []):
            self._schedule_event(event, ev, *args, **kwargs)  # type: ignore

    @discord.utils.copy_doc(discord.Client.close)
    async def close(self) -> None:
        for extension in tuple(self.__extensions):
            try:
                await self.unload_extension(extension)
            except Exception:
                pass

        for cog in tuple(self.__cogs):
            try:
                await self.remove_cog(cog)
            except Exception:
                pass

        await super().close()  # type: ignore

    async def on_command_error(self, context: Context[BotT], exception: errors.CommandError, /) -> None:
        """|coro|

        The default command error handler provided by the bot.

        By default this prints to :data:`sys.stderr` however it could be
        overridden to have a different implementation.

        This only fires if you do not specify any listeners for command error.

        .. versionchanged:: 2.0

            ``context`` and ``exception`` parameters are now positional-only.
        """
        if self.extra_events.get('on_command_error', None):
            return

        command = context.command
        if command and command.has_error_handler():
            return

        cog = context.cog
        if cog and cog.has_error_handler():
            return

        print(f'Ignoring exception in command {context.command}:', file=sys.stderr)
        traceback.print_exception(type(exception), exception, exception.__traceback__, file=sys.stderr)

    # global check registration

    def check(self, func: T, /) -> T:
        r"""A decorator that adds a global check to the bot.

        A global check is similar to a :func:`.check` that is applied
        on a per command basis except it is run before any command checks
        have been verified and applies to every command the bot has.

        .. note::

            This function can either be a regular function or a coroutine.

        Similar to a command :func:`.check`\, this takes a single parameter
        of type :class:`.Context` and can only raise exceptions inherited from
        :exc:`.CommandError`.

        Example
        ---------

        .. code-block:: python3

            @bot.check
            def check_commands(ctx):
                return ctx.command.qualified_name in allowed_commands

        .. versionchanged:: 2.0

            ``func`` parameter is now positional-only.
        """
        # T was used instead of Check to ensure the type matches on return
        self.add_check(func)  # type: ignore
        return func

    def add_check(self, func: Check[ContextT], /, *, call_once: bool = False) -> None:
        """Adds a global check to the bot.

        This is the non-decorator interface to :meth:`.check`
        and :meth:`.check_once`.

        .. versionchanged:: 2.0

            ``func`` parameter is now positional-only.

        Parameters
        -----------
        func
            The function that was used as a global check.
        call_once: :class:`bool`
            If the function should only be called once per
            :meth:`.invoke` call.
        """

        if call_once:
            self._check_once.append(func)
        else:
            self._checks.append(func)

    def remove_check(self, func: Check[ContextT], /, *, call_once: bool = False) -> None:
        """Removes a global check from the bot.

        This function is idempotent and will not raise an exception
        if the function is not in the global checks.

        .. versionchanged:: 2.0

            ``func`` parameter is now positional-only.

        Parameters
        -----------
        func
            The function to remove from the global checks.
        call_once: :class:`bool`
            If the function was added with ``call_once=True`` in
            the :meth:`.Bot.add_check` call or using :meth:`.check_once`.
        """
        l = self._check_once if call_once else self._checks

        try:
            l.remove(func)
        except ValueError:
            pass

    def check_once(self, func: CFT, /) -> CFT:
        r"""A decorator that adds a "call once" global check to the bot.

        Unlike regular global checks, this one is called only once
        per :meth:`.invoke` call.

        Regular global checks are called whenever a command is called
        or :meth:`.Command.can_run` is called. This type of check
        bypasses that and ensures that it's called only once, even inside
        the default help command.

        .. note::

            When using this function the :class:`.Context` sent to a group subcommand
            may only parse the parent command and not the subcommands due to it
            being invoked once per :meth:`.Bot.invoke` call.

        .. note::

            This function can either be a regular function or a coroutine.

        Similar to a command :func:`.check`\, this takes a single parameter
        of type :class:`.Context` and can only raise exceptions inherited from
        :exc:`.CommandError`.

        Example
        ---------

        .. code-block:: python3

            @bot.check_once
            def whitelist(ctx):
                return ctx.message.author.id in my_whitelist

        .. versionchanged:: 2.0

            ``func`` parameter is now positional-only.

        """
        self.add_check(func, call_once=True)
        return func

    async def can_run(self, ctx: Context[BotT], /, *, call_once: bool = False) -> bool:
        data = self._check_once if call_once else self._checks

        if len(data) == 0:
            return True

        # type-checker doesn't distinguish between functions and methods
        return await discord.utils.async_all(f(ctx) for f in data)  # type: ignore

    async def is_owner(self, user: User, /) -> bool:
        """|coro|

        Checks if a :class:`~discord.User` or :class:`~discord.Member` is the owner of
        this bot.

<<<<<<< HEAD
=======
        If an :attr:`owner_id` is not set, it is fetched automatically
        through the use of :meth:`~.Bot.application_info`.

        .. versionchanged:: 1.3
            The function also checks if the application is team-owned if
            :attr:`owner_ids` is not set.

        .. versionchanged:: 2.0

            ``user`` parameter is now positional-only.

>>>>>>> 181fc42b
        Parameters
        -----------
        user: :class:`.abc.User`
            The user to check for.

        Raises
        -------
        AttributeError
            Owners aren't set.

        Returns
        --------
        :class:`bool`
            Whether the user is the owner.
        """
        if self.owner_id:
            return user.id == self.owner_id
        elif self.owner_ids:
            return user.id in self.owner_ids
        else:
            raise AttributeError('Owners aren\'t set.')

    def before_invoke(self, coro: CFT, /) -> CFT:
        """A decorator that registers a coroutine as a pre-invoke hook.

        A pre-invoke hook is called directly before the command is
        called. This makes it a useful function to set up database
        connections or any type of set up required.

        This pre-invoke hook takes a sole parameter, a :class:`.Context`.

        .. note::

            The :meth:`~.Bot.before_invoke` and :meth:`~.Bot.after_invoke` hooks are
            only called if all checks and argument parsing procedures pass
            without error. If any check or argument parsing procedures fail
            then the hooks are not called.

        .. versionchanged:: 2.0

            ``coro`` parameter is now positional-only.

        Parameters
        -----------
        coro: :ref:`coroutine <coroutine>`
            The coroutine to register as the pre-invoke hook.

        Raises
        -------
        TypeError
            The coroutine passed is not actually a coroutine.
        """
        if not asyncio.iscoroutinefunction(coro):
            raise TypeError('The pre-invoke hook must be a coroutine.')

        self._before_invoke = coro
        return coro

    def after_invoke(self, coro: CFT, /) -> CFT:
        r"""A decorator that registers a coroutine as a post-invoke hook.

        A post-invoke hook is called directly after the command is
        called. This makes it a useful function to clean-up database
        connections or any type of clean up required.

        This post-invoke hook takes a sole parameter, a :class:`.Context`.

        .. note::

            Similar to :meth:`~.Bot.before_invoke`\, this is not called unless
            checks and argument parsing procedures succeed. This hook is,
            however, **always** called regardless of the internal command
            callback raising an error (i.e. :exc:`.CommandInvokeError`\).
            This makes it ideal for clean-up scenarios.

        .. versionchanged:: 2.0

            ``coro`` parameter is now positional-only.

        Parameters
        -----------
        coro: :ref:`coroutine <coroutine>`
            The coroutine to register as the post-invoke hook.

        Raises
        -------
        TypeError
            The coroutine passed is not actually a coroutine.
        """
        if not asyncio.iscoroutinefunction(coro):
            raise TypeError('The post-invoke hook must be a coroutine.')

        self._after_invoke = coro
        return coro

    # listener registration

    def add_listener(self, func: CoroFunc, /, name: str = MISSING) -> None:
        """The non decorator alternative to :meth:`.listen`.

        .. versionchanged:: 2.0

            ``func`` parameter is now positional-only.

        Parameters
        -----------
        func: :ref:`coroutine <coroutine>`
            The function to call.
        name: :class:`str`
            The name of the event to listen for. Defaults to ``func.__name__``.

        Example
        --------

        .. code-block:: python3

            async def on_ready(): pass
            async def my_message(message): pass

            bot.add_listener(on_ready)
            bot.add_listener(my_message, 'on_message')

        """
        name = func.__name__ if name is MISSING else name

        if not asyncio.iscoroutinefunction(func):
            raise TypeError('Listeners must be coroutines')

        if name in self.extra_events:
            self.extra_events[name].append(func)
        else:
            self.extra_events[name] = [func]

    def remove_listener(self, func: CoroFunc, /, name: str = MISSING) -> None:
        """Removes a listener from the pool of listeners.

        .. versionchanged:: 2.0

            ``func`` parameter is now positional-only.

        Parameters
        -----------
        func
            The function that was used as a listener to remove.
        name: :class:`str`
            The name of the event we want to remove. Defaults to
            ``func.__name__``.
        """

        name = func.__name__ if name is MISSING else name

        if name in self.extra_events:
            try:
                self.extra_events[name].remove(func)
            except ValueError:
                pass

    def listen(self, name: str = MISSING) -> Callable[[CFT], CFT]:
        """A decorator that registers another function as an external
        event listener. Basically this allows you to listen to multiple
        events from different places e.g. such as :func:`.on_ready`

        The functions being listened to must be a :ref:`coroutine <coroutine>`.

        Example
        --------

        .. code-block:: python3

            @bot.listen()
            async def on_message(message):
                print('one')

            # in some other file...

            @bot.listen('on_message')
            async def my_message(message):
                print('two')

        Would print one and two in an unspecified order.

        Raises
        -------
        TypeError
            The function being listened to is not a coroutine.
        """

        def decorator(func: CFT) -> CFT:
            self.add_listener(func, name)
            return func

        return decorator

    # cogs

    async def add_cog(
        self,
        cog: Cog,
        /,
        *,
        override: bool = False,
        guild: Optional[Snowflake] = MISSING,
        guilds: List[Snowflake] = MISSING,
    ) -> None:
        """|coro|

        Adds a "cog" to the bot.

        A cog is a class that has its own event listeners and commands.

        If the cog is a :class:`.app_commands.Group` then it is added to
        the bot's :class:`~discord.app_commands.CommandTree` as well.

        .. note::

            Exceptions raised inside a :class:`.Cog`'s :meth:`~.Cog.cog_load` method will be
            propagated to the caller.

        .. versionchanged:: 2.0

            :exc:`.ClientException` is raised when a cog with the same name
            is already loaded.

        .. versionchanged:: 2.0

            ``cog`` parameter is now positional-only.

        .. versionchanged:: 2.0

            This method is now a :term:`coroutine`.

        Parameters
        -----------
        cog: :class:`.Cog`
            The cog to register to the bot.
        override: :class:`bool`
            If a previously loaded cog with the same name should be ejected
            instead of raising an error.

            .. versionadded:: 2.0
        guild: Optional[:class:`~discord.abc.Snowflake`]
            If the cog is an application command group, then this would be the
            guild where the cog group would be added to. If not given then
            it becomes a global command instead.

            .. versionadded:: 2.0
        guilds: List[:class:`~discord.abc.Snowflake`]
            If the cog is an application command group, then this would be the
            guilds where the cog group would be added to. If not given then
            it becomes a global command instead. Cannot be mixed with
            ``guild``.

            .. versionadded:: 2.0

        Raises
        -------
        TypeError
            The cog does not inherit from :class:`.Cog`.
        CommandError
            An error happened during loading.
        ClientException
            A cog with the same name is already loaded.
        """

        if not isinstance(cog, Cog):
            raise TypeError('cogs must derive from Cog')

        cog_name = cog.__cog_name__
        existing = self.__cogs.get(cog_name)

        if existing is not None:
            if not override:
                raise discord.ClientException(f'Cog named {cog_name!r} already loaded')
            await self.remove_cog(cog_name, guild=guild, guilds=guilds)

        if isinstance(cog, app_commands.Group):
            self.__tree.add_command(cog, override=override, guild=guild, guilds=guilds)

        cog = await cog._inject(self, override=override, guild=guild, guilds=guilds)
        self.__cogs[cog_name] = cog

    def get_cog(self, name: str, /) -> Optional[Cog]:
        """Gets the cog instance requested.

        If the cog is not found, ``None`` is returned instead.

        .. versionchanged:: 2.0

            ``name`` parameter is now positional-only.

        Parameters
        -----------
        name: :class:`str`
            The name of the cog you are requesting.
            This is equivalent to the name passed via keyword
            argument in class creation or the class name if unspecified.

        Returns
        --------
        Optional[:class:`Cog`]
            The cog that was requested. If not found, returns ``None``.
        """
        return self.__cogs.get(name)

    async def remove_cog(
        self,
        name: str,
        /,
        *,
        guild: Optional[Snowflake] = MISSING,
        guilds: List[Snowflake] = MISSING,
    ) -> Optional[Cog]:
        """|coro|

        Removes a cog from the bot and returns it.

        All registered commands and event listeners that the
        cog has registered will be removed as well.

        If no cog is found then this method has no effect.

        .. versionchanged:: 2.0

            ``name`` parameter is now positional-only.

        .. versionchanged:: 2.0

            This method is now a :term:`coroutine`.

        Parameters
        -----------
        name: :class:`str`
            The name of the cog to remove.
        guild: Optional[:class:`~discord.abc.Snowflake`]
            If the cog is an application command group, then this would be the
            guild where the cog group would be removed from. If not given then
            a global command is removed instead instead.

            .. versionadded:: 2.0
        guilds: List[:class:`~discord.abc.Snowflake`]
            If the cog is an application command group, then this would be the
            guilds where the cog group would be removed from. If not given then
            a global command is removed instead instead. Cannot be mixed with
            ``guild``.

            .. versionadded:: 2.0

        Returns
        -------
        Optional[:class:`.Cog`]
             The cog that was removed. ``None`` if not found.
        """

        cog = self.__cogs.pop(name, None)
        if cog is None:
            return

        help_command = self._help_command
        if help_command and help_command.cog is cog:
            help_command.cog = None

        guild_ids = _retrieve_guild_ids(cog, guild, guilds)
        if isinstance(cog, app_commands.Group):
            if guild_ids is None:
                self.__tree.remove_command(name)
            else:
                for guild_id in guild_ids:
                    self.__tree.remove_command(name, guild=discord.Object(guild_id))

        await cog._eject(self, guild_ids=guild_ids)

        return cog

    @property
    def cogs(self) -> Mapping[str, Cog]:
        """Mapping[:class:`str`, :class:`Cog`]: A read-only mapping of cog name to cog."""
        return types.MappingProxyType(self.__cogs)

    # extensions

    async def _remove_module_references(self, name: str) -> None:
        # find all references to the module
        # remove the cogs registered from the module
        for cogname, cog in self.__cogs.copy().items():
            if _is_submodule(name, cog.__module__):
                await self.remove_cog(cogname)

        # remove all the commands from the module
        for cmd in self.all_commands.copy().values():
            if cmd.module is not None and _is_submodule(name, cmd.module):
                if isinstance(cmd, GroupMixin):
                    cmd.recursively_remove_all_commands()
                self.remove_command(cmd.name)

        # remove all the listeners from the module
        for event_list in self.extra_events.copy().values():
            remove = []
            for index, event in enumerate(event_list):
                if event.__module__ is not None and _is_submodule(name, event.__module__):
                    remove.append(index)

            for index in reversed(remove):
                del event_list[index]

        # remove all relevant application commands from the tree
        self.__tree._remove_with_module(name)

    async def _call_module_finalizers(self, lib: types.ModuleType, key: str) -> None:
        try:
            func = getattr(lib, 'teardown')
        except AttributeError:
            pass
        else:
            try:
                await func(self)
            except Exception:
                pass
        finally:
            self.__extensions.pop(key, None)
            sys.modules.pop(key, None)
            name = lib.__name__
            for module in list(sys.modules.keys()):
                if _is_submodule(name, module):
                    del sys.modules[module]

    async def _load_from_module_spec(self, spec: importlib.machinery.ModuleSpec, key: str) -> None:
        # precondition: key not in self.__extensions
        lib = importlib.util.module_from_spec(spec)
        sys.modules[key] = lib
        try:
            spec.loader.exec_module(lib)  # type: ignore
        except Exception as e:
            del sys.modules[key]
            raise errors.ExtensionFailed(key, e) from e

        try:
            setup = getattr(lib, 'setup')
        except AttributeError:
            del sys.modules[key]
            raise errors.NoEntryPointError(key)

        try:
            await setup(self)
        except Exception as e:
            del sys.modules[key]
            await self._remove_module_references(lib.__name__)
            await self._call_module_finalizers(lib, key)
            raise errors.ExtensionFailed(key, e) from e
        else:
            self.__extensions[key] = lib

    def _resolve_name(self, name: str, package: Optional[str]) -> str:
        try:
            return importlib.util.resolve_name(name, package)
        except ImportError:
            raise errors.ExtensionNotFound(name)

    async def load_extension(self, name: str, *, package: Optional[str] = None) -> None:
        """|coro|

        Loads an extension.

        An extension is a python module that contains commands, cogs, or
        listeners.

        An extension must have a global function, ``setup`` defined as
        the entry point on what to do when the extension is loaded. This entry
        point must have a single argument, the ``bot``.

        .. versionchanged:: 2.0

            This method is now a :term:`coroutine`.

        Parameters
        ------------
        name: :class:`str`
            The extension name to load. It must be dot separated like
            regular Python imports if accessing a sub-module. e.g.
            ``foo.test`` if you want to import ``foo/test.py``.
        package: Optional[:class:`str`]
            The package name to resolve relative imports with.
            This is required when loading an extension using a relative path, e.g ``.foo.test``.
            Defaults to ``None``.

            .. versionadded:: 1.7

        Raises
        --------
        ExtensionNotFound
            The extension could not be imported.
            This is also raised if the name of the extension could not
            be resolved using the provided ``package`` parameter.
        ExtensionAlreadyLoaded
            The extension is already loaded.
        NoEntryPointError
            The extension does not have a setup function.
        ExtensionFailed
            The extension or its setup function had an execution error.
        """

        name = self._resolve_name(name, package)
        if name in self.__extensions:
            raise errors.ExtensionAlreadyLoaded(name)

        spec = importlib.util.find_spec(name)
        if spec is None:
            raise errors.ExtensionNotFound(name)

        await self._load_from_module_spec(spec, name)

    async def unload_extension(self, name: str, *, package: Optional[str] = None) -> None:
        """|coro|

        Unloads an extension.

        When the extension is unloaded, all commands, listeners, and cogs are
        removed from the bot and the module is un-imported.

        The extension can provide an optional global function, ``teardown``,
        to do miscellaneous clean-up if necessary. This function takes a single
        parameter, the ``bot``, similar to ``setup`` from
        :meth:`~.Bot.load_extension`.

        .. versionchanged:: 2.0

            This method is now a :term:`coroutine`.

        Parameters
        ------------
        name: :class:`str`
            The extension name to unload. It must be dot separated like
            regular Python imports if accessing a sub-module. e.g.
            ``foo.test`` if you want to import ``foo/test.py``.
        package: Optional[:class:`str`]
            The package name to resolve relative imports with.
            This is required when unloading an extension using a relative path, e.g ``.foo.test``.
            Defaults to ``None``.

            .. versionadded:: 1.7

        Raises
        -------
        ExtensionNotFound
            The name of the extension could not
            be resolved using the provided ``package`` parameter.
        ExtensionNotLoaded
            The extension was not loaded.
        """

        name = self._resolve_name(name, package)
        lib = self.__extensions.get(name)
        if lib is None:
            raise errors.ExtensionNotLoaded(name)

        await self._remove_module_references(lib.__name__)
        await self._call_module_finalizers(lib, name)

    async def reload_extension(self, name: str, *, package: Optional[str] = None) -> None:
        """Atomically reloads an extension.

        This replaces the extension with the same extension, only refreshed. This is
        equivalent to a :meth:`unload_extension` followed by a :meth:`load_extension`
        except done in an atomic way. That is, if an operation fails mid-reload then
        the bot will roll-back to the prior working state.

        Parameters
        ------------
        name: :class:`str`
            The extension name to reload. It must be dot separated like
            regular Python imports if accessing a sub-module. e.g.
            ``foo.test`` if you want to import ``foo/test.py``.
        package: Optional[:class:`str`]
            The package name to resolve relative imports with.
            This is required when reloading an extension using a relative path, e.g ``.foo.test``.
            Defaults to ``None``.

            .. versionadded:: 1.7

        Raises
        -------
        ExtensionNotLoaded
            The extension was not loaded.
        ExtensionNotFound
            The extension could not be imported.
            This is also raised if the name of the extension could not
            be resolved using the provided ``package`` parameter.
        NoEntryPointError
            The extension does not have a setup function.
        ExtensionFailed
            The extension setup function had an execution error.
        """

        name = self._resolve_name(name, package)
        lib = self.__extensions.get(name)
        if lib is None:
            raise errors.ExtensionNotLoaded(name)

        # get the previous module states from sys modules
        # fmt: off
        modules = {
            name: module
            for name, module in sys.modules.items()
            if _is_submodule(lib.__name__, name)
        }
        # fmt: on

        try:
            # Unload and then load the module...
            await self._remove_module_references(lib.__name__)
            await self._call_module_finalizers(lib, name)
            await self.load_extension(name)
        except Exception:
            # if the load failed, the remnants should have been
            # cleaned from the load_extension function call
            # so let's load it from our old compiled library.
            await lib.setup(self)
            self.__extensions[name] = lib

            # revert sys.modules back to normal and raise back to caller
            sys.modules.update(modules)
            raise

    @property
    def extensions(self) -> Mapping[str, types.ModuleType]:
        """Mapping[:class:`str`, :class:`py:types.ModuleType`]: A read-only mapping of extension name to extension."""
        return types.MappingProxyType(self.__extensions)

    # help command stuff

    @property
    def help_command(self) -> Optional[HelpCommand[Any]]:
        return self._help_command

    @help_command.setter
    def help_command(self, value: Optional[HelpCommand[Any]]) -> None:
        if value is not None:
            if not isinstance(value, HelpCommand):
                raise TypeError('help_command must be a subclass of HelpCommand')
            if self._help_command is not None:
                self._help_command._remove_from_bot(self)
            self._help_command = value
            value._add_to_bot(self)
        elif self._help_command is not None:
            self._help_command._remove_from_bot(self)
            self._help_command = None
        else:
            self._help_command = None

    # application command interop

    # As mentioned above, this is a mixin so the Self type hint fails here.
    # However, since the only classes that can use this are subclasses of Client
    # anyway, then this is sound.
    @property
    def tree(self) -> app_commands.CommandTree[Self]:  # type: ignore
        """:class:`~discord.app_commands.CommandTree`: The command tree responsible for handling the application commands
        in this bot.

        .. versionadded:: 2.0
        """
        return self.__tree

    # command processing

    async def get_prefix(self, message: Message, /) -> Union[List[str], str]:
        """|coro|

        Retrieves the prefix the bot is listening to
        with the message as a context.

        .. versionchanged:: 2.0

            ``message`` parameter is now positional-only.

        Parameters
        -----------
        message: :class:`discord.Message`
            The message context to get the prefix of.

        Returns
        --------
        Union[List[:class:`str`], :class:`str`]
            A list of prefixes or a single prefix that the bot is
            listening for.
        """
        prefix = ret = self.command_prefix
        if callable(prefix):
            # self will be a Bot or AutoShardedBot
            ret = await discord.utils.maybe_coroutine(prefix, self, message)  # type: ignore

        if not isinstance(ret, str):
            try:
                ret = list(ret)  # type: ignore
            except TypeError:
                # It's possible that a generator raised this exception.  Don't
                # replace it with our own error if that's the case.
                if isinstance(ret, collections.abc.Iterable):
                    raise

                raise TypeError(
                    "command_prefix must be plain string, iterable of strings, or callable "
                    f"returning either of these, not {ret.__class__.__name__}"
                )

            if not ret:
                raise ValueError("Iterable command_prefix must contain at least one prefix")

        return ret

    @overload
    async def get_context(
        self,
        message: Message,
        /,
    ) -> Context[Self]:  # type: ignore
        ...

    @overload
    async def get_context(
        self,
        message: Message,
        /,
        *,
        cls: Type[ContextT] = ...,
    ) -> ContextT:
        ...

    async def get_context(
        self,
        message: Message,
        /,
        *,
        cls: Type[ContextT] = MISSING,
    ) -> Any:
        r"""|coro|

        Returns the invocation context from the message.

        This is a more low-level counter-part for :meth:`.process_commands`
        to allow users more fine grained control over the processing.

        The returned context is not guaranteed to be a valid invocation
        context, :attr:`.Context.valid` must be checked to make sure it is.
        If the context is not valid then it is not a valid candidate to be
        invoked under :meth:`~.Bot.invoke`.

        .. versionchanged:: 2.0

            ``message`` parameter is now positional-only.

        Parameters
        -----------
        message: :class:`discord.Message`
            The message to get the invocation context from.
        cls
            The factory class that will be used to create the context.
            By default, this is :class:`.Context`. Should a custom
            class be provided, it must be similar enough to :class:`.Context`\'s
            interface.

        Returns
        --------
        :class:`.Context`
            The invocation context. The type of this can change via the
            ``cls`` parameter.
        """
        if cls is MISSING:
            cls = Context  # type: ignore

        view = StringView(message.content)
        ctx = cls(prefix=None, view=view, bot=self, message=message)

        if self._skip_check(message.author.id, self.user.id):  # type: ignore
            return ctx

        prefix = await self.get_prefix(message)
        invoked_prefix = prefix

        if isinstance(prefix, str):
            if not view.skip_string(prefix):
                return ctx
        else:
            try:
                # if the context class' __init__ consumes something from the view this
                # will be wrong.  That seems unreasonable though.
                if message.content.startswith(tuple(prefix)):
                    invoked_prefix = discord.utils.find(view.skip_string, prefix)
                else:
                    return ctx

            except TypeError:
                if not isinstance(prefix, list):
                    raise TypeError(
                        "get_prefix must return either a string or a list of string, " f"not {prefix.__class__.__name__}"
                    )

                # It's possible a bad command_prefix got us here.
                for value in prefix:
                    if not isinstance(value, str):
                        raise TypeError(
                            "Iterable command_prefix or list returned from get_prefix must "
                            f"contain only strings, not {value.__class__.__name__}"
                        )

                # Getting here shouldn't happen
                raise

        if self.strip_after_prefix:
            view.skip_ws()

        invoker = view.get_word()
        ctx.invoked_with = invoker
        # type-checker fails to narrow invoked_prefix type.
        ctx.prefix = invoked_prefix  # type: ignore
        ctx.command = self.all_commands.get(invoker)
        return ctx

    async def invoke(self, ctx: Context[BotT], /) -> None:
        """|coro|

        Invokes the command given under the invocation context and
        handles all the internal event dispatch mechanisms.

        .. versionchanged:: 2.0

            ``ctx`` parameter is now positional-only.

        Parameters
        -----------
        ctx: :class:`.Context`
            The invocation context to invoke.
        """
        if ctx.command is not None:
            self.dispatch('command', ctx)
            try:
                if await self.can_run(ctx, call_once=True):
                    await ctx.command.invoke(ctx)
                else:
                    raise errors.CheckFailure('The global check once functions failed.')
            except errors.CommandError as exc:
                await ctx.command.dispatch_error(ctx, exc)
            else:
                self.dispatch('command_completion', ctx)
        elif ctx.invoked_with:
            exc = errors.CommandNotFound(f'Command "{ctx.invoked_with}" is not found')
            self.dispatch('command_error', ctx, exc)

    async def process_commands(self, message: Message, /) -> None:
        """|coro|

        This function processes the commands that have been registered
        to the bot and other groups. Without this coroutine, none of the
        commands will be triggered.

        By default, this coroutine is called inside the :func:`.on_message`
        event. If you choose to override the :func:`.on_message` event, then
        you should invoke this coroutine as well.

        This is built using other low level tools, and is equivalent to a
        call to :meth:`~.Bot.get_context` followed by a call to :meth:`~.Bot.invoke`.

        This also checks if the message's author is a bot and doesn't
        call :meth:`~.Bot.get_context` or :meth:`~.Bot.invoke` if so.

        .. versionchanged:: 2.0

            ``message`` parameter is now positional-only.

        Parameters
        -----------
        message: :class:`discord.Message`
            The message to process commands for.
        """
        if message.author.bot:
            return

        ctx = await self.get_context(message)
        # the type of the invocation context's bot attribute will be correct
        await self.invoke(ctx)  # type: ignore

    async def on_message(self, message: Message, /) -> None:
        await self.process_commands(message)


class Bot(BotBase, discord.Client):
    """Represents a discord bot.

    This class is a subclass of :class:`discord.Client` and as a result
    anything that you can do with a :class:`discord.Client` you can do with
    this bot.

    This class also subclasses :class:`.GroupMixin` to provide the functionality
    to manage commands.

    Attributes
    -----------
    command_prefix
        The command prefix is what the message content must contain initially
        to have a command invoked. This prefix could either be a string to
        indicate what the prefix should be, or a callable that takes in the bot
        as its first parameter and :class:`discord.Message` as its second
        parameter and returns the prefix. This is to facilitate "dynamic"
        command prefixes. This callable can be either a regular function or
        a coroutine.

        An empty string as the prefix always matches, enabling prefix-less
        command invocation. While this may be useful in DMs it should be avoided
        in servers, as it's likely to cause performance issues and unintended
        command invocations.

        The command prefix could also be an iterable of strings indicating that
        multiple checks for the prefix should be used and the first one to
        match will be the invocation prefix. You can get this prefix via
        :attr:`.Context.prefix`. To avoid confusion empty iterables are not
        allowed.

        .. note::

            When passing multiple prefixes be careful to not pass a prefix
            that matches a longer prefix occurring later in the sequence.  For
            example, if the command prefix is ``('!', '!?')``  the ``'!?'``
            prefix will never be matched to any message as the previous one
            matches messages starting with ``!?``. This is especially important
            when passing an empty string, it should always be last as no prefix
            after it will be matched.
    case_insensitive: :class:`bool`
        Whether the commands should be case insensitive. Defaults to ``False``. This
        attribute does not carry over to groups. You must set it to every group if
        you require group commands to be case insensitive as well.
    description: :class:`str`
        The content prefixed into the default help message.
    help_command: Optional[:class:`.HelpCommand`]
        The help command implementation to use. This can be dynamically
        set at runtime. To remove the help command pass ``None``. For more
        information on implementing a help command, see :ref:`ext_commands_help_command`.
    owner_id: Optional[:class:`int`]
        The user ID that owns the bot. If this is not set and is then queried via
        :meth:`.is_owner` then it will error.
    owner_ids: Optional[Collection[:class:`int`]]
        The user IDs that owns the bot. This is similar to :attr:`owner_id`.
        If this is not set and the application is team based, then it is
        fetched automatically using :meth:`~.Bot.application_info`.
        For performance reasons it is recommended to use a :class:`set`
        for the collection. You cannot set both ``owner_id`` and ``owner_ids``.

        .. versionadded:: 1.3
    strip_after_prefix: :class:`bool`
        Whether to strip whitespace characters after encountering the command
        prefix. This allows for ``!   hello`` and ``!hello`` to both work if
        the ``command_prefix`` is set to ``!``. Defaults to ``False``.

        .. versionadded:: 1.7
    """

    pass<|MERGE_RESOLUTION|>--- conflicted
+++ resolved
@@ -50,8 +50,6 @@
 )
 
 import discord
-from discord import app_commands
-from discord.app_commands.tree import _retrieve_guild_ids
 from discord.utils import MISSING, _is_submodule
 
 from .core import GroupMixin
@@ -89,17 +87,9 @@
 
 T = TypeVar('T')
 CFT = TypeVar('CFT', bound='CoroFunc')
-<<<<<<< HEAD
-CXT = TypeVar('CXT', bound='Context')
-BT = TypeVar('BT', bound='Bot')
-
-
-def when_mentioned(bot: Bot, msg: Message) -> List[str]:
-=======
 
 
 def when_mentioned(bot: _Bot, msg: Message, /) -> List[str]:
->>>>>>> 181fc42b
     """A callable that implements a command prefix equivalent to being mentioned.
 
     These are meant to be passed into the :attr:`.Bot.command_prefix` attribute.
@@ -112,11 +102,7 @@
     return [f'<@{bot.user.id}> ', f'<@!{bot.user.id}> ']  # type: ignore
 
 
-<<<<<<< HEAD
-def when_mentioned_or(*prefixes: str) -> Callable[[Bot, Message], List[str]]:
-=======
 def when_mentioned_or(*prefixes: str) -> Callable[[_Bot, Message], List[str]]:
->>>>>>> 181fc42b
     """A callable that implements when mentioned or other prefixes provided.
 
     These are meant to be passed into the :attr:`.Bot.command_prefix` attribute.
@@ -404,20 +390,9 @@
         Checks if a :class:`~discord.User` or :class:`~discord.Member` is the owner of
         this bot.
 
-<<<<<<< HEAD
-=======
-        If an :attr:`owner_id` is not set, it is fetched automatically
-        through the use of :meth:`~.Bot.application_info`.
-
-        .. versionchanged:: 1.3
-            The function also checks if the application is team-owned if
-            :attr:`owner_ids` is not set.
-
-        .. versionchanged:: 2.0
-
+        .. versionchanged:: 2.0
             ``user`` parameter is now positional-only.
 
->>>>>>> 181fc42b
         Parameters
         -----------
         user: :class:`.abc.User`
