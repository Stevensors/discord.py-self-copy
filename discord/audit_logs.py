--- conflicted
+++ resolved
@@ -399,12 +399,8 @@
         self.action: enums.AuditLogAction = enums.try_enum(enums.AuditLogAction, data['action_type'])
         self.id: int = int(data['id'])
 
-<<<<<<< HEAD
-        self.reason = data.get('reason')
-=======
-        # this key is technically not usually present
+        # This key is technically not usually present
         self.reason: Optional[str] = data.get('reason')
->>>>>>> 181fc42b
         extra = data.get('options')
 
         # fmt: off
@@ -533,15 +529,9 @@
     def _convert_target_role(self, target_id: int) -> Union[Role, Object]:
         return self.guild.get_role(target_id) or Object(id=target_id)
 
-<<<<<<< HEAD
-    def _convert_target_invite(self, target_id: int) -> Invite:
+    def _convert_target_invite(self, target_id: None) -> Invite:
         # Invites have target_id set to null
         # So figure out which change has the full invite data
-=======
-    def _convert_target_invite(self, target_id: None) -> Invite:
-        # invites have target_id set to null
-        # so figure out which change has the full invite data
->>>>>>> 181fc42b
         changeset = self.before if self.action is enums.AuditLogAction.invite_delete else self.after
 
         fake_payload: InvitePayload = {
