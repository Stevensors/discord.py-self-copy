"""
The MIT License (MIT)

Copyright (c) 2015-present Rapptz

Permission is hereby granted, free of charge, to any person obtaining a
copy of this software and associated documentation files (the "Software"),
to deal in the Software without restriction, including without limitation
the rights to use, copy, modify, merge, publish, distribute, sublicense,
and/or sell copies of the Software, and to permit persons to whom the
Software is furnished to do so, subject to the following conditions:

The above copyright notice and this permission notice shall be included in
all copies or substantial portions of the Software.

THE SOFTWARE IS PROVIDED "AS IS", WITHOUT WARRANTY OF ANY KIND, EXPRESS
OR IMPLIED, INCLUDING BUT NOT LIMITED TO THE WARRANTIES OF MERCHANTABILITY,
FITNESS FOR A PARTICULAR PURPOSE AND NONINFRINGEMENT. IN NO EVENT SHALL THE
AUTHORS OR COPYRIGHT HOLDERS BE LIABLE FOR ANY CLAIM, DAMAGES OR OTHER
LIABILITY, WHETHER IN AN ACTION OF CONTRACT, TORT OR OTHERWISE, ARISING
FROM, OUT OF OR IN CONNECTION WITH THE SOFTWARE OR THE USE OR OTHER
DEALINGS IN THE SOFTWARE.
"""
from __future__ import annotations

import array
import asyncio
from typing import (
    Any,
    AsyncIterable,
    AsyncIterator,
    Awaitable,
    Callable,
    Collection,
    Coroutine,
    Dict,
    ForwardRef,
    Generic,
    Iterable,
    Iterator,
    List,
    Literal,
    Mapping,
    NamedTuple,
    Optional,
    Protocol,
    Set,
    Sequence,
    SupportsIndex,
    Tuple,
    Type,
    TypeVar,
    Union,
    overload,
    TYPE_CHECKING,
)
import collections
import unicodedata
from base64 import b64encode, b64decode
from bisect import bisect_left
import datetime
import functools
from inspect import isawaitable as _isawaitable, signature as _signature
from operator import attrgetter
from urllib.parse import urlencode
import json
import logging
import os
import random
import re
import string
import sys
from threading import Timer
import types
import warnings

import yarl

try:
    import orjson  # type: ignore
except ModuleNotFoundError:
    HAS_ORJSON = False
else:
    HAS_ORJSON = True

from .enums import Locale, try_enum


__all__ = (
    'oauth_url',
    'snowflake_time',
    'time_snowflake',
    'find',
    'get',
    'sleep_until',
    'utcnow',
    'remove_markdown',
    'escape_markdown',
    'escape_mentions',
    'maybe_coroutine',
    'as_chunks',
    'format_dt',
    'set_target',
    'MISSING',
    'setup_logging',
)

DISCORD_EPOCH = 1420070400000
DEFAULT_FILE_SIZE_LIMIT_BYTES = 26214400

_log = logging.getLogger(__name__)


class _MissingSentinel:
    __slots__ = ()

    def __eq__(self, other):
        return False

    def __bool__(self):
        return False

    def __hash__(self):
        return 0

    def __repr__(self):
        return '...'


MISSING: Any = _MissingSentinel()


class _cached_property:
    def __init__(self, function):
        self.function = function
        self.__doc__ = getattr(function, '__doc__')

    def __get__(self, instance, owner):
        if instance is None:
            return self

        value = self.function(instance)
        setattr(instance, self.function.__name__, value)

        return value


if TYPE_CHECKING:
    from aiohttp import ClientSession
    from functools import cached_property as cached_property

    from typing_extensions import ParamSpec, Self, TypeGuard

    from .permissions import Permissions
    from .abc import Messageable, Snowflake
    from .invite import Invite
    from .message import Message
    from .template import Template
    from .commands import ApplicationCommand
    from .entitlements import Gift

    class _RequestLike(Protocol):
        headers: Mapping[str, Any]

    P = ParamSpec('P')

    MaybeAwaitableFunc = Callable[P, 'MaybeAwaitable[T]']

    _SnowflakeListBase = array.array[int]

else:
    cached_property = _cached_property
    _SnowflakeListBase = array.array


T = TypeVar('T')
T_co = TypeVar('T_co', covariant=True)
_Iter = Union[Iterable[T], AsyncIterable[T]]
Coro = Coroutine[Any, Any, T]
MaybeAwaitable = Union[T, Awaitable[T]]


class CachedSlotProperty(Generic[T, T_co]):
    def __init__(self, name: str, function: Callable[[T], T_co]) -> None:
        self.name = name
        self.function = function
        self.__doc__ = getattr(function, '__doc__')

    @overload
    def __get__(self, instance: None, owner: Type[T]) -> CachedSlotProperty[T, T_co]:
        ...

    @overload
    def __get__(self, instance: T, owner: Type[T]) -> T_co:
        ...

    def __get__(self, instance: Optional[T], owner: Type[T]) -> Any:
        if instance is None:
            return self

        try:
            return getattr(instance, self.name)
        except AttributeError:
            value = self.function(instance)
            setattr(instance, self.name, value)
            return value


class classproperty(Generic[T_co]):
    def __init__(self, fget: Callable[[Any], T_co]) -> None:
        self.fget = fget

    def __get__(self, instance: Optional[Any], owner: Type[Any]) -> T_co:
        return self.fget(owner)

    def __set__(self, instance: Optional[Any], value: Any) -> None:
        raise AttributeError('cannot set attribute')


def cached_slot_property(name: str) -> Callable[[Callable[[T], T_co]], CachedSlotProperty[T, T_co]]:
    def decorator(func: Callable[[T], T_co]) -> CachedSlotProperty[T, T_co]:
        return CachedSlotProperty(name, func)

    return decorator


class SequenceProxy(Sequence[T_co]):
    """A proxy of a sequence that only creates a copy when necessary."""

    def __init__(self, proxied: Collection[T_co], *, sorted: bool = False):
        self.__proxied: Collection[T_co] = proxied
        self.__sorted: bool = sorted

    @cached_property
    def __copied(self) -> List[T_co]:
        if self.__sorted:
            # The type checker thinks the variance is wrong, probably due to the comparison requirements
            self.__proxied = sorted(self.__proxied)  # type: ignore
        else:
            self.__proxied = list(self.__proxied)
        return self.__proxied

    def __repr__(self) -> str:
        return f"SequenceProxy({self.__proxied!r})"

    @overload
    def __getitem__(self, idx: SupportsIndex) -> T_co:
        ...

    @overload
    def __getitem__(self, idx: slice) -> List[T_co]:
        ...

    def __getitem__(self, idx: Union[SupportsIndex, slice]) -> Union[T_co, List[T_co]]:
        return self.__copied[idx]

    def __len__(self) -> int:
        return len(self.__proxied)

    def __contains__(self, item: Any) -> bool:
        return item in self.__copied

    def __iter__(self) -> Iterator[T_co]:
        return iter(self.__copied)

    def __reversed__(self) -> Iterator[T_co]:
        return reversed(self.__copied)

    def index(self, value: Any, *args: Any, **kwargs: Any) -> int:
        return self.__copied.index(value, *args, **kwargs)

    def count(self, value: Any) -> int:
        return self.__copied.count(value)


@overload
def parse_time(timestamp: None) -> None:
    ...


@overload
def parse_time(timestamp: str) -> datetime.datetime:
    ...


@overload
def parse_time(timestamp: Optional[str]) -> Optional[datetime.datetime]:
    ...


def parse_time(timestamp: Optional[str]) -> Optional[datetime.datetime]:
    if timestamp:
        return datetime.datetime.fromisoformat(timestamp)
    return None


@overload
def parse_date(date: None) -> None:
    ...


@overload
def parse_date(date: str) -> datetime.date:
    ...


@overload
def parse_date(date: Optional[str]) -> Optional[datetime.date]:
    ...


def parse_date(date: Optional[str]) -> Optional[datetime.date]:
    if date:
        return parse_time(date).date()
    return None


@overload
def parse_timestamp(timestamp: None) -> None:
    ...


@overload
def parse_timestamp(timestamp: float) -> datetime.datetime:
    ...


@overload
def parse_timestamp(timestamp: Optional[float]) -> Optional[datetime.datetime]:
    ...


def parse_timestamp(timestamp: Optional[float]) -> Optional[datetime.datetime]:
    if timestamp:
        return datetime.datetime.fromtimestamp(timestamp / 1000.0, tz=datetime.timezone.utc)


def copy_doc(original: Callable[..., Any]) -> Callable[[T], T]:
    def decorator(overridden: T) -> T:
        overridden.__doc__ = original.__doc__
        overridden.__signature__ = _signature(original)  # type: ignore
        return overridden

    return decorator


def deprecated(instead: Optional[str] = None) -> Callable[[Callable[P, T]], Callable[P, T]]:
    def actual_decorator(func: Callable[P, T]) -> Callable[P, T]:
        @functools.wraps(func)
        def decorated(*args: P.args, **kwargs: P.kwargs) -> T:
            warnings.simplefilter('always', DeprecationWarning)  # turn off filter
            if instead:
                fmt = "{0.__name__} is deprecated, use {1} instead."
            else:
                fmt = '{0.__name__} is deprecated.'

            warnings.warn(fmt.format(func, instead), stacklevel=3, category=DeprecationWarning)
            warnings.simplefilter('default', DeprecationWarning)  # reset filter
            return func(*args, **kwargs)

        return decorated

    return actual_decorator


def oauth_url(
    client_id: Union[int, str],
    *,
    permissions: Permissions = MISSING,
    guild: Snowflake = MISSING,
    redirect_uri: str = MISSING,
    scopes: Iterable[str] = MISSING,
    disable_guild_select: bool = False,
    state: str = MISSING,
) -> str:
    """A helper function that returns the OAuth2 URL for inviting a bot
    into guilds.

    .. versionchanged:: 2.0

        ``permissions``, ``guild``, ``redirect_uri``, ``scopes`` and ``state`` parameters
        are now keyword-only.

    Parameters
    -----------
    client_id: Union[:class:`int`, :class:`str`]
        The client ID for the bot.
    permissions: :class:`~discord.Permissions`
        The permissions you're requesting. If not given then you won't be requesting any
        permissions.
    guild: :class:`~discord.abc.Snowflake`
        The guild to pre-select in the authorization screen, if available.
    redirect_uri: :class:`str`
        An optional valid redirect URI.
    scopes: Iterable[:class:`str`]
        An optional valid list of scopes. Defaults to ``('bot', 'applications.commands')``.

        .. versionadded:: 1.7
    disable_guild_select: :class:`bool`
        Whether to disallow the user from changing the guild dropdown.

        .. versionadded:: 2.0
    state: :class:`str`
        The state to return after the authorization.

        .. versionadded:: 2.0

    Returns
    --------
    :class:`str`
        The OAuth2 URL for inviting the bot into guilds.
    """
    url = f'https://discord.com/oauth2/authorize?client_id={client_id}'
    url += '&scope=' + '+'.join(scopes or ('bot', 'applications.commands'))
    if permissions is not MISSING:
        url += f'&permissions={permissions.value}'
    if guild is not MISSING:
        url += f'&guild_id={guild.id}'
    if disable_guild_select:
        url += '&disable_guild_select=true'
    if redirect_uri is not MISSING:
        url += '&response_type=code&' + urlencode({'redirect_uri': redirect_uri})
    if state is not MISSING:
        url += f'&{urlencode({"state": state})}'
    return url


def snowflake_time(id: int, /) -> datetime.datetime:
    """Returns the creation time of the given snowflake.

    .. versionchanged:: 2.0
        The ``id`` parameter is now positional-only.

    Parameters
    -----------
    id: :class:`int`
        The snowflake ID.

    Returns
    --------
    :class:`datetime.datetime`
        An aware datetime in UTC representing the creation time of the snowflake.
    """
    timestamp = ((id >> 22) + DISCORD_EPOCH) / 1000
    return datetime.datetime.fromtimestamp(timestamp, tz=datetime.timezone.utc)


def time_snowflake(dt: datetime.datetime, /, *, high: bool = False) -> int:
    """Returns a numeric snowflake pretending to be created at the given date.

    When using as the lower end of a range, use ``time_snowflake(dt, high=False) - 1``
    to be inclusive, ``high=True`` to be exclusive.

    When using as the higher end of a range, use ``time_snowflake(dt, high=True) + 1``
    to be inclusive, ``high=False`` to be exclusive.

    .. versionchanged:: 2.0
        The ``high`` parameter is now keyword-only and the ``dt`` parameter is now
        positional-only.

    Parameters
    -----------
    dt: :class:`datetime.datetime`
        A datetime object to convert to a snowflake.
        If naive, the timezone is assumed to be local time.
    high: :class:`bool`
        Whether or not to set the lower 22 bit to high or low.

    Returns
    --------
    :class:`int`
        The snowflake representing the time given.
    """
    discord_millis = int(dt.timestamp() * 1000 - DISCORD_EPOCH)
    return (discord_millis << 22) + (2**22 - 1 if high else 0)


def _find(predicate: Callable[[T], Any], iterable: Iterable[T], /) -> Optional[T]:
    return next((element for element in iterable if predicate(element)), None)


async def _afind(predicate: Callable[[T], Any], iterable: AsyncIterable[T], /) -> Optional[T]:
    async for element in iterable:
        if predicate(element):
            return element

    return None


@overload
def find(predicate: Callable[[T], Any], iterable: AsyncIterable[T], /) -> Coro[Optional[T]]:
    ...


@overload
def find(predicate: Callable[[T], Any], iterable: Iterable[T], /) -> Optional[T]:
    ...


def find(predicate: Callable[[T], Any], iterable: _Iter[T], /) -> Union[Optional[T], Coro[Optional[T]]]:
    r"""A helper to return the first element found in the sequence
    that meets the predicate. For example: ::

        member = discord.utils.find(lambda m: m.name == 'Mighty', channel.guild.members)

    would find the first :class:`~discord.Member` whose name is 'Mighty' and return it.
    If an entry is not found, then ``None`` is returned.

    This is different from :func:`py:filter` due to the fact it stops the moment it finds
    a valid entry.

    .. versionchanged:: 2.0

        Both parameters are now positional-only.

    .. versionchanged:: 2.0

        The ``iterable`` parameter supports :term:`asynchronous iterable`\s.

    Parameters
    -----------
    predicate
        A function that returns a boolean-like result.
    iterable: Union[:class:`collections.abc.Iterable`, :class:`collections.abc.AsyncIterable`]
        The iterable to search through. Using a :class:`collections.abc.AsyncIterable`,
        makes this function return a :term:`coroutine`.
    """

    return (
        _afind(predicate, iterable)  # type: ignore
        if hasattr(iterable, '__aiter__')  # isinstance(iterable, collections.abc.AsyncIterable) is too slow
        else _find(predicate, iterable)  # type: ignore
    )


def _get(iterable: Iterable[T], /, **attrs: Any) -> Optional[T]:
    # global -> local
    _all = all
    attrget = attrgetter

    # Special case the single element call
    if len(attrs) == 1:
        k, v = attrs.popitem()
        pred = attrget(k.replace('__', '.'))
        return next((elem for elem in iterable if pred(elem) == v), None)

    converted = [(attrget(attr.replace('__', '.')), value) for attr, value in attrs.items()]
    for elem in iterable:
        if _all(pred(elem) == value for pred, value in converted):
            return elem
    return None


async def _aget(iterable: AsyncIterable[T], /, **attrs: Any) -> Optional[T]:
    # global -> local
    _all = all
    attrget = attrgetter

    # Special case the single element call
    if len(attrs) == 1:
        k, v = attrs.popitem()
        pred = attrget(k.replace('__', '.'))
        async for elem in iterable:
            if pred(elem) == v:
                return elem
        return None

    converted = [(attrget(attr.replace('__', '.')), value) for attr, value in attrs.items()]

    async for elem in iterable:
        if _all(pred(elem) == value for pred, value in converted):
            return elem
    return None


@overload
def get(iterable: AsyncIterable[T], /, **attrs: Any) -> Coro[Optional[T]]:
    ...


@overload
def get(iterable: Iterable[T], /, **attrs: Any) -> Optional[T]:
    ...


def get(iterable: _Iter[T], /, **attrs: Any) -> Union[Optional[T], Coro[Optional[T]]]:
    r"""A helper that returns the first element in the iterable that meets
    all the traits passed in ``attrs``. This is an alternative for
    :func:`~discord.utils.find`.

    When multiple attributes are specified, they are checked using
    logical AND, not logical OR. Meaning they have to meet every
    attribute passed in and not one of them.

    To have a nested attribute search (i.e. search by ``x.y``) then
    pass in ``x__y`` as the keyword argument.

    If nothing is found that matches the attributes passed, then
    ``None`` is returned.

    .. versionchanged:: 2.0

        The ``iterable`` parameter is now positional-only.

    .. versionchanged:: 2.0

        The ``iterable`` parameter supports :term:`asynchronous iterable`\s.

    Examples
    ---------

    Basic usage:

    .. code-block:: python3

        member = discord.utils.get(message.guild.members, name='Foo')

    Multiple attribute matching:

    .. code-block:: python3

        channel = discord.utils.get(guild.voice_channels, name='Foo', bitrate=64000)

    Nested attribute matching:

    .. code-block:: python3

        channel = discord.utils.get(client.get_all_channels(), guild__name='Cool', name='general')

    Async iterables:

    .. code-block:: python3

        msg = await discord.utils.get(channel.history(), author__name='Dave')

    Parameters
    -----------
    iterable: Union[:class:`collections.abc.Iterable`, :class:`collections.abc.AsyncIterable`]
        The iterable to search through. Using a :class:`collections.abc.AsyncIterable`,
        makes this function return a :term:`coroutine`.
    \*\*attrs
        Keyword arguments that denote attributes to search with.
    """

    return (
        _aget(iterable, **attrs)  # type: ignore
        if hasattr(iterable, '__aiter__')  # isinstance(iterable, collections.abc.AsyncIterable) is too slow
        else _get(iterable, **attrs)  # type: ignore
    )


def _unique(iterable: Iterable[T]) -> List[T]:
    return [x for x in dict.fromkeys(iterable)]


def _get_as_snowflake(data: Any, key: str) -> Optional[int]:
    try:
        value = data[key]
    except KeyError:
        return None
    else:
        return value and int(value)


def _ocast(value: Any, type: Any):
    if value is MISSING:
        return MISSING
    return type(value)


def _get_mime_type_for_image(data: bytes, with_video: bool = False, fallback: bool = False) -> str:
    if data.startswith(b'\x89\x50\x4E\x47\x0D\x0A\x1A\x0A'):
        return 'image/png'
    elif data[0:3] == b'\xff\xd8\xff' or data[6:10] in (b'JFIF', b'Exif'):
        return 'image/jpeg'
    elif data.startswith((b'\x47\x49\x46\x38\x37\x61', b'\x47\x49\x46\x38\x39\x61')):
        return 'image/gif'
    elif data.startswith(b'RIFF') and data[8:12] == b'WEBP':
        return 'image/webp'
    elif data.startswith(b'\x66\x74\x79\x70\x69\x73\x6F\x6D') and with_video:
        return 'video/mp4'
    else:
        if fallback:
            return 'application/octet-stream'
        raise ValueError('Unsupported image type given')


def _get_extension_for_mime_type(mime_type: str) -> str:
    if mime_type == 'image/png':
        return 'png'
    elif mime_type == 'image/jpeg':
        return 'jpg'
    elif mime_type == 'image/gif':
        return 'gif'
    elif mime_type == 'video/mp4':
        return 'mp4'
    else:
        return 'webp'


def _bytes_to_base64_data(data: bytes) -> str:
    fmt = 'data:{mime};base64,{data}'
    mime = _get_mime_type_for_image(data, fallback=True)
    b64 = b64encode(data).decode('ascii')
    return fmt.format(mime=mime, data=b64)


def _base64_to_bytes(data: str) -> bytes:
    return b64decode(data.encode('ascii'))


def _is_submodule(parent: str, child: str) -> bool:
    return parent == child or child.startswith(parent + '.')


def _handle_metadata(obj):
    try:
        return dict(obj)
    except Exception:
        raise TypeError(f'Type {obj.__class__.__name__} is not JSON serializable')


if HAS_ORJSON:

    def _to_json(obj: Any) -> str:
        return orjson.dumps(obj, default=_handle_metadata).decode('utf-8')

    _from_json = orjson.loads  # type: ignore

else:

    def _to_json(obj: Any) -> str:
        return json.dumps(obj, separators=(',', ':'), ensure_ascii=True, default=_handle_metadata)

    _from_json = json.loads


def _parse_ratelimit_header(request: Any, *, use_clock: bool = False) -> float:
    reset_after: Optional[str] = request.headers.get('X-Ratelimit-Reset-After')
    if use_clock or not reset_after:
        utc = datetime.timezone.utc
        now = datetime.datetime.now(utc)
        reset = datetime.datetime.fromtimestamp(float(request.headers['X-Ratelimit-Reset']), utc)
        return (reset - now).total_seconds()
    else:
        return float(reset_after)


async def maybe_coroutine(f: MaybeAwaitableFunc[P, T], *args: P.args, **kwargs: P.kwargs) -> T:
    r"""|coro|

    A helper function that will await the result of a function if it's a coroutine
    or return the result if it's not.

    This is useful for functions that may or may not be coroutines.

    .. versionadded:: 2.0

    Parameters
    -----------
    f: Callable[..., Any]
        The function or coroutine to call.
    \*args
        The arguments to pass to the function.
    \*\*kwargs
        The keyword arguments to pass to the function.

    Returns
    --------
    Any
        The result of the function or coroutine.
    """

    value = f(*args, **kwargs)
    if _isawaitable(value):
        return await value
    else:
        return value  # type: ignore


async def async_all(
    gen: Iterable[Union[T, Awaitable[T]]],
    *,
    check: Callable[[Union[T, Awaitable[T]]], TypeGuard[Awaitable[T]]] = _isawaitable,
) -> bool:
    for elem in gen:
        if check(elem):
            elem = await elem
        if not elem:
            return False
    return True


async def sane_wait_for(futures: Iterable[Awaitable[T]], *, timeout: Optional[float]) -> Set[asyncio.Task[T]]:
    ensured = [asyncio.ensure_future(fut) for fut in futures]
    done, pending = await asyncio.wait(ensured, timeout=timeout, return_when=asyncio.ALL_COMPLETED)

    if len(pending) != 0:
        raise asyncio.TimeoutError()

    return done


def get_slots(cls: Type[Any]) -> Iterator[str]:
    for mro in reversed(cls.__mro__):
        try:
            yield from mro.__slots__  # type: ignore
        except AttributeError:
            continue


def compute_timedelta(dt: datetime.datetime) -> float:
    if dt.tzinfo is None:
        dt = dt.astimezone()
    now = datetime.datetime.now(datetime.timezone.utc)
    return max((dt - now).total_seconds(), 0)


@overload
async def sleep_until(when: datetime.datetime, result: T) -> T:
    ...


@overload
async def sleep_until(when: datetime.datetime) -> None:
    ...


async def sleep_until(when: datetime.datetime, result: Optional[T] = None) -> Optional[T]:
    """|coro|

    Sleep until a specified time.

    If the time supplied is in the past this function will yield instantly.

    .. versionadded:: 1.3

    Parameters
    -----------
    when: :class:`datetime.datetime`
        The timestamp in which to sleep until. If the datetime is naive then
        it is assumed to be local time.
    result: Any
        If provided is returned to the caller when the coroutine completes.
    """
    delta = compute_timedelta(when)
    return await asyncio.sleep(delta, result)


def utcnow() -> datetime.datetime:
    """A helper function to return an aware UTC datetime representing the current time.

    This should be preferred to :meth:`datetime.datetime.utcnow` since it is an aware
    datetime, compared to the naive datetime in the standard library.

    .. versionadded:: 2.0

    Returns
    --------
    :class:`datetime.datetime`
        The current aware datetime in UTC.
    """
    return datetime.datetime.now(datetime.timezone.utc)


def valid_icon_size(size: int) -> bool:
    """Icons must be power of 2 within [16, 4096]."""
    ADDITIONAL_SIZES = (20, 22, 24, 28, 40, 44, 48, 56, 60, 80, 96, 100, 160, 240, 300, 320, 480, 600, 640, 1280, 1536, 3072)
    return (not size & (size - 1) and 4096 >= size >= 16) or size in ADDITIONAL_SIZES


class SnowflakeList(_SnowflakeListBase):
    """Internal data storage class to efficiently store a list of snowflakes.

    This should have the following characteristics:

    - Low memory usage
    - O(n) iteration (obviously)
    - O(n log n) initial creation if data is unsorted
    - O(log n) search and indexing
    - O(n) insertion
    """

    __slots__ = ()

    if TYPE_CHECKING:

        def __init__(self, data: Optional[Iterable[int]] = None, *, is_sorted: bool = False):
            ...

    def __new__(cls, data: Optional[Iterable[int]] = None, *, is_sorted: bool = False) -> Self:
        if data:
            return array.array.__new__(cls, 'Q', data if is_sorted else sorted(data))  # type: ignore
        return array.array.__new__(cls, 'Q')  # type: ignore

    def __contains__(self, element: int) -> bool:
        return self.has(element)

    def add(self, element: int) -> None:
        i = bisect_left(self, element)
        self.insert(i, element)

    def get(self, element: int) -> Optional[int]:
        i = bisect_left(self, element)
        return self[i] if i != len(self) and self[i] == element else None

    def has(self, element: int) -> bool:
        i = bisect_left(self, element)
        return i != len(self) and self[i] == element


_IS_ASCII = re.compile(r'^[\x00-\x7f]+$')


def _string_width(string: str, *, _IS_ASCII=_IS_ASCII) -> int:
    """Returns string's width."""
    match = _IS_ASCII.match(string)
    if match:
        return match.endpos

    UNICODE_WIDE_CHAR_TYPE = 'WFA'
    func = unicodedata.east_asian_width
    return sum(2 if func(char) in UNICODE_WIDE_CHAR_TYPE else 1 for char in string)


class ResolvedInvite(NamedTuple):
    code: str
    event: Optional[int]


def resolve_invite(invite: Union[Invite, str]) -> ResolvedInvite:
    """Resolves an invite from a :class:`~discord.Invite`, URL or code.

    .. versionchanged:: 2.0
        Now returns a :class:`.ResolvedInvite` instead of a
        :class:`str`.

    Parameters
    -----------
    invite: Union[:class:`~discord.Invite`, :class:`str`]
        The invite.

    Returns
    --------
    :class:`.ResolvedInvite`
        A data class containing the invite code and the event ID.
    """
    from .invite import Invite  # Circular import

    if isinstance(invite, Invite):
        return ResolvedInvite(invite.code, invite.scheduled_event_id)
    else:
        rx = r'(?:https?\:\/\/)?discord(?:\.gg|(?:app)?\.com\/invite)\/[^/]+'
        m = re.match(rx, invite)

        if m:
            url = yarl.URL(invite)
            code = url.parts[-1]
            event_id = url.query.get('event')

            return ResolvedInvite(code, int(event_id) if event_id else None)
    return ResolvedInvite(invite, None)


def resolve_template(code: Union[Template, str]) -> str:
    """
    Resolves a template code from a :class:`~discord.Template`, URL or code.

    .. versionadded:: 1.4

    Parameters
    -----------
    code: Union[:class:`~discord.Template`, :class:`str`]
        The code.

    Returns
    --------
    :class:`str`
        The template code.
    """
    from .template import Template  # Circular import

    if isinstance(code, Template):
        return code.code
    else:
        rx = r'(?:https?\:\/\/)?discord(?:\.new|(?:app)?\.com\/template)\/(.+)'
        m = re.match(rx, code)
        if m:
            return m.group(1)
    return code


def resolve_gift(code: Union[Gift, str]) -> str:
    """
    Resolves a gift code from a :class:`~discord.Gift`, URL or code.

    .. versionadded:: 2.0

    Parameters
    -----------
    code: Union[:class:`~discord.Gift`, :class:`str`]
        The code.

    Returns
    --------
    :class:`str`
        The gift code.
    """
    from .entitlements import Gift  # Circular import

    if isinstance(code, Gift):
        return code.code
    else:
        rx = r'(?:https?\:\/\/)?(?:discord(?:app)?\.com\/(?:gifts|billing\/promotions)|promos\.discord\.gg|discord.gift)\/(.+)'
        m = re.match(rx, code)
        if m:
            return m.group(1)
    return code


_MARKDOWN_ESCAPE_SUBREGEX = '|'.join(r'\{0}(?=([\s\S]*((?<!\{0})\{0})))'.format(c) for c in ('*', '`', '_', '~', '|'))

_MARKDOWN_ESCAPE_COMMON = r'^>(?:>>)?\s|\[.+\]\(.+\)'

_MARKDOWN_ESCAPE_REGEX = re.compile(fr'(?P<markdown>{_MARKDOWN_ESCAPE_SUBREGEX}|{_MARKDOWN_ESCAPE_COMMON})', re.MULTILINE)

_URL_REGEX = r'(?P<url><[^: >]+:\/[^ >]+>|(?:https?|steam):\/\/[^\s<]+[^<.,:;\"\'\]\s])'

_MARKDOWN_STOCK_REGEX = fr'(?P<markdown>[_\\~|\*`#-]|{_MARKDOWN_ESCAPE_COMMON})'


def remove_markdown(text: str, *, ignore_links: bool = True) -> str:
    """A helper function that removes markdown characters.

    .. versionadded:: 1.7

    .. note::
            This function is not markdown aware and may remove meaning from the original text. For example,
            if the input contains ``10 * 5`` then it will be converted into ``10  5``.

    Parameters
    -----------
    text: :class:`str`
        The text to remove markdown from.
    ignore_links: :class:`bool`
        Whether to leave links alone when removing markdown. For example,
        if a URL in the text contains characters such as ``_`` then it will
        be left alone. Defaults to ``True``.

    Returns
    --------
    :class:`str`
        The text with the markdown special characters removed.
    """

    def replacement(match):
        groupdict = match.groupdict()
        return groupdict.get('url', '')

    regex = _MARKDOWN_STOCK_REGEX
    if ignore_links:
        regex = f'(?:{_URL_REGEX}|{regex})'
    return re.sub(regex, replacement, text, 0, re.MULTILINE)


def escape_markdown(text: str, *, as_needed: bool = False, ignore_links: bool = True) -> str:
    r"""A helper function that escapes Discord's markdown.

    Parameters
    -----------
    text: :class:`str`
        The text to escape markdown from.
    as_needed: :class:`bool`
        Whether to escape the markdown characters as needed. This
        means that it does not escape extraneous characters if it's
        not necessary, e.g. ``**hello**`` is escaped into ``\*\*hello**``
        instead of ``\*\*hello\*\*``. Note however that this can open
        you up to some clever syntax abuse. Defaults to ``False``.
    ignore_links: :class:`bool`
        Whether to leave links alone when escaping markdown. For example,
        if a URL in the text contains characters such as ``_`` then it will
        be left alone. This option is not supported with ``as_needed``.
        Defaults to ``True``.

    Returns
    --------
    :class:`str`
        The text with the markdown special characters escaped with a slash.
    """

    if not as_needed:

        def replacement(match):
            groupdict = match.groupdict()
            is_url = groupdict.get('url')
            if is_url:
                return is_url
            return '\\' + groupdict['markdown']

        regex = _MARKDOWN_STOCK_REGEX
        if ignore_links:
            regex = f'(?:{_URL_REGEX}|{regex})'
        return re.sub(regex, replacement, text, 0, re.MULTILINE)
    else:
        text = re.sub(r'\\', r'\\\\', text)
        return _MARKDOWN_ESCAPE_REGEX.sub(r'\\\1', text)


def escape_mentions(text: str) -> str:
    """A helper function that escapes everyone, here, role, and user mentions.

    .. note::

        This does not include channel mentions.

    .. note::

        For more granular control over what mentions should be escaped
        within messages, refer to the :class:`~discord.AllowedMentions`
        class.

    Parameters
    -----------
    text: :class:`str`
        The text to escape mentions from.

    Returns
    --------
    :class:`str`
        The text with the mentions removed.
    """
    return re.sub(r'@(everyone|here|[!&]?[0-9]{17,20})', '@\u200b\\1', text)


def _chunk(iterator: Iterable[T], max_size: int) -> Iterator[List[T]]:
    ret = []
    n = 0
    for item in iterator:
        ret.append(item)
        n += 1
        if n == max_size:
            yield ret
            ret = []
            n = 0
    if ret:
        yield ret


async def _achunk(iterator: AsyncIterable[T], max_size: int) -> AsyncIterator[List[T]]:
    ret = []
    n = 0
    async for item in iterator:
        ret.append(item)
        n += 1
        if n == max_size:
            yield ret
            ret = []
            n = 0
    if ret:
        yield ret


@overload
def as_chunks(iterator: AsyncIterable[T], max_size: int) -> AsyncIterator[List[T]]:
    ...


@overload
def as_chunks(iterator: Iterable[T], max_size: int) -> Iterator[List[T]]:
    ...


def as_chunks(iterator: _Iter[T], max_size: int) -> _Iter[List[T]]:
    """A helper function that collects an iterator into chunks of a given size.

    .. versionadded:: 2.0

    Parameters
    ----------
    iterator: Union[:class:`collections.abc.Iterable`, :class:`collections.abc.AsyncIterable`]
        The iterator to chunk, can be sync or async.
    max_size: :class:`int`
        The maximum chunk size.


    .. warning::

        The last chunk collected may not be as large as ``max_size``.

    Returns
    --------
    Union[:class:`Iterator`, :class:`AsyncIterator`]
        A new iterator which yields chunks of a given size.
    """
    if max_size <= 0:
        raise ValueError('Chunk sizes must be greater than 0.')

    if isinstance(iterator, AsyncIterable):
        return _achunk(iterator, max_size)
    return _chunk(iterator, max_size)


PY_310 = sys.version_info >= (3, 10)


def flatten_literal_params(parameters: Iterable[Any]) -> Tuple[Any, ...]:
    params = []
    literal_cls = type(Literal[0])
    for p in parameters:
        if isinstance(p, literal_cls):
            params.extend(p.__args__)
        else:
            params.append(p)
    return tuple(params)


def normalise_optional_params(parameters: Iterable[Any]) -> Tuple[Any, ...]:
    none_cls = type(None)
    return tuple(p for p in parameters if p is not none_cls) + (none_cls,)


def evaluate_annotation(
    tp: Any,
    globals: Dict[str, Any],
    locals: Dict[str, Any],
    cache: Dict[str, Any],
    *,
    implicit_str: bool = True,
) -> Any:
    if isinstance(tp, ForwardRef):
        tp = tp.__forward_arg__
        # ForwardRefs always evaluate their internals
        implicit_str = True

    if implicit_str and isinstance(tp, str):
        if tp in cache:
            return cache[tp]
        evaluated = evaluate_annotation(eval(tp, globals, locals), globals, locals, cache)
        cache[tp] = evaluated
        return evaluated

    if hasattr(tp, '__metadata__'):
        # Annotated[X, Y] can access Y via __metadata__
        metadata = tp.__metadata__[0]
        return evaluate_annotation(metadata, globals, locals, cache)

    if hasattr(tp, '__args__'):
        implicit_str = True
        is_literal = False
        args = tp.__args__
        if not hasattr(tp, '__origin__'):
            if PY_310 and tp.__class__ is types.UnionType:  # type: ignore
                converted = Union[args]  # type: ignore
                return evaluate_annotation(converted, globals, locals, cache)

            return tp
        if tp.__origin__ is Union:
            try:
                if args.index(type(None)) != len(args) - 1:
                    args = normalise_optional_params(tp.__args__)
            except ValueError:
                pass
        if tp.__origin__ is Literal:
            if not PY_310:
                args = flatten_literal_params(tp.__args__)
            implicit_str = False
            is_literal = True

        evaluated_args = tuple(evaluate_annotation(arg, globals, locals, cache, implicit_str=implicit_str) for arg in args)

        if is_literal and not all(isinstance(x, (str, int, bool, type(None))) for x in evaluated_args):
            raise TypeError('Literal arguments must be of type str, int, bool, or NoneType.')

        try:
            return tp.copy_with(evaluated_args)
        except AttributeError:
            return tp.__origin__[evaluated_args]

    return tp


def resolve_annotation(
    annotation: Any,
    globalns: Dict[str, Any],
    localns: Optional[Dict[str, Any]],
    cache: Optional[Dict[str, Any]],
) -> Any:
    if annotation is None:
        return type(None)
    if isinstance(annotation, str):
        annotation = ForwardRef(annotation)

    locals = globalns if localns is None else localns
    if cache is None:
        cache = {}
    return evaluate_annotation(annotation, globalns, locals, cache)


def is_inside_class(func: Callable[..., Any]) -> bool:
    # For methods defined in a class, the qualname has a dotted path
    # denoting which class it belongs to. So, e.g. for A.foo the qualname
    # would be A.foo while a global foo() would just be foo.
    #
    # Unfortunately, for nested functions this breaks. So inside an outer
    # function named outer, those two would end up having a qualname with
    # outer.<locals>.A.foo and outer.<locals>.foo

    if func.__qualname__ == func.__name__:
        return False
    (remaining, _, _) = func.__qualname__.rpartition('.')
    return not remaining.endswith('<locals>')


TimestampStyle = Literal['f', 'F', 'd', 'D', 't', 'T', 'R']


def format_dt(dt: datetime.datetime, /, style: Optional[TimestampStyle] = None) -> str:
    """A helper function to format a :class:`datetime.datetime` for presentation within Discord.

    This allows for a locale-independent way of presenting data using Discord specific Markdown.

    +-------------+----------------------------+-----------------+
    |    Style    |       Example Output       |   Description   |
    +=============+============================+=================+
    | t           | 22:57                      | Short Time      |
    +-------------+----------------------------+-----------------+
    | T           | 22:57:58                   | Long Time       |
    +-------------+----------------------------+-----------------+
    | d           | 17/05/2016                 | Short Date      |
    +-------------+----------------------------+-----------------+
    | D           | 17 May 2016                | Long Date       |
    +-------------+----------------------------+-----------------+
    | f (default) | 17 May 2016 22:57          | Short Date Time |
    +-------------+----------------------------+-----------------+
    | F           | Tuesday, 17 May 2016 22:57 | Long Date Time  |
    +-------------+----------------------------+-----------------+
    | R           | 5 years ago                | Relative Time   |
    +-------------+----------------------------+-----------------+

    Note that the exact output depends on the user's locale setting in the client. The example output
    presented is using the ``en-GB`` locale.

    .. versionadded:: 2.0

    Parameters
    -----------
    dt: :class:`datetime.datetime`
        The datetime to format.
    style: :class:`str`
        The style to format the datetime with.

    Returns
    --------
    :class:`str`
        The formatted string.
    """
    if style is None:
        return f'<t:{int(dt.timestamp())}>'
    return f'<t:{int(dt.timestamp())}:{style}>'


@deprecated()
def set_target(
    items: Iterable[ApplicationCommand],
    *,
    channel: Optional[Messageable] = MISSING,
    message: Optional[Message] = MISSING,
    user: Optional[Snowflake] = MISSING,
) -> None:
    """A helper function to set the target for a list of items.

    This is used to set the target for a list of application commands.

    Suppresses all AttributeErrors so you can pass multiple types of commands and
    not worry about which elements support which parameter.

    .. versionadded:: 2.0

    .. deprecated:: 2.1

    Parameters
    -----------
    items: Iterable[:class:`.abc.ApplicationCommand`]
        A list of items to set the target for.
    channel: Optional[:class:`.abc.Messageable`]
        The channel to target.
    message: Optional[:class:`.Message`]
        The message to target.
    user: Optional[:class:`~discord.abc.Snowflake`]
        The user to target.
    """
    attrs = {}
    if channel is not MISSING:
        attrs['target_channel'] = channel
    if message is not MISSING:
        attrs['target_message'] = message
    if user is not MISSING:
        attrs['target_user'] = user

    for item in items:
        for k, v in attrs.items():
            try:
                setattr(item, k, v)
            except AttributeError:
                pass


def _generate_session_id() -> str:
    return ''.join(random.choices(string.ascii_letters + string.digits, k=16))


def _generate_nonce() -> str:
    return str(time_snowflake(utcnow()))


def _parse_localizations(data: Any, key: str) -> tuple[Any, dict]:
    values = data.get(key)
    values = values if isinstance(values, dict) else {'default': values}
    string = values['default']
    localizations = {
        try_enum(Locale, k): v for k, v in (values.get('localizations', data.get(f'{key}_localizations')) or {}).items()
    }
    return string, localizations


class ExpiringString(collections.UserString):
    def __init__(self, data: str, timeout: int) -> None:
        super().__init__(data)
        self._timer: Timer = Timer(timeout, self._destruct)
        self._timer.start()

    def _update(self, data: str, timeout: int) -> None:
        try:
            self._timer.cancel()
        except:
            pass
        self.data = data
        self._timer: Timer = Timer(timeout, self._destruct)
        self._timer.start()

    def _destruct(self) -> None:
        self.data = ''

    def destroy(self) -> None:
        self._destruct()
        self._timer.cancel()


FALLBACK_BUILD_NUMBER = 9999
FALLBACK_BROWSER_VERSION = '125.0.0.0'
_CLIENT_ASSET_REGEX = re.compile(r'assets/([a-z0-9.]+)\.js')
_BUILD_NUMBER_REGEX = re.compile(r'build_number:"(\d+)"')


async def _get_info(session: ClientSession) -> Tuple[Dict[str, Any], str]:
<<<<<<< HEAD
    # Example of the response from the URL used: {"browser":{"os":{"type":"Windows","version":"10"},"type":"Chrome","user_agent":"Mozilla/5.0 (Windows NT 10.0; Win64; x64) AppleWebKit/537.36 (KHTML, like Gecko) Chrome/115.0.0.0 Safari/537.36","version":"115.0.0.0"},"client":{"build_hash":"958c14cce43dc94338a86831f32e7783916c73e7","build_number":218604,"release_channel":"stable","type":"web","version":null}}
    # Seems like there's no 'properties' nor 'encoded'. Exception will be thrown anyways so might as well skip
    # for _ in range(3):
    #     try:
    #         async with session.post('https://cordapi.dolfi.es/api/v2/properties/web', timeout=5) as resp:
    #             json = await resp.json()
    #             return json['properties'], json['encoded']
    #     except Exception:
    #         continue

    # _log.warning('Info API down. Falling back to manual fetching...')
    _log.info('Building super properties...')
    ua = await _get_user_agent(session)
    bn = await _get_build_number(session)
    bv = _get_browser_version(ua)
=======
    try:
        async with session.post('https://cordapi.dolfi.es/api/v2/properties/web', timeout=5) as resp:
            json = await resp.json()
            return json['properties'], json['encoded']
    except Exception:
        _log.info('Info API temporarily down. Falling back to manual retrieval...')

    try:
        bn = await _get_build_number(session)
    except Exception:
        _log.critical('Could not retrieve client build number. Falling back to hardcoded value...')
        bn = FALLBACK_BUILD_NUMBER

    try:
        bv = await _get_browser_version(session)
    except Exception:
        _log.critical('Could not retrieve browser version. Falling back to hardcoded value...')
        bv = FALLBACK_BROWSER_VERSION
>>>>>>> cbf0f7a5

    properties = {
        'os': 'Windows',
        # 'browser': 'Chrome',
        'browser': 'Discord Client',
        'device': '',
        'browser_user_agent': _get_user_agent(bv),
        'browser_version': bv,
        'os_version': '10',
        'os_arch': 'x64',
        'referrer': '',
        'referring_domain': '',
        'referrer_current': '',
        'referring_domain_current': '',
        'release_channel': 'stable',
        'system_locale': 'en-US',
        'client_build_number': bn,
        'client_event_source': None,
        'design_id': 0,
    }
    return properties, b64encode(_to_json(properties).encode()).decode('utf-8')


async def _get_build_number(session: ClientSession) -> int:
    """Fetches client build number"""
<<<<<<< HEAD
    default_build_number = 9999
    try:
        login_page_request = await session.get('https://discord.com/login', timeout=7)
        login_page = await login_page_request.text()
        build_url = 'https://discord.com/assets/' + re.compile(r'assets/+([a-z0-9.]+)\.js').findall(login_page)[-2] + '.js'
        build_request = await session.get(build_url, timeout=7)
        build_file = await build_request.text()
        build_find = re.findall(r'Build Number:\D+"(\d+)"', build_file)
        return int(build_find[0]) if build_find else default_build_number
    except asyncio.TimeoutError:
        _log.critical('Could not fetch client build number. Falling back to hardcoded value...')
        return default_build_number


async def _get_user_agent(session: ClientSession) -> str:
=======
    async with session.get('https://discord.com/login') as resp:
        app = await resp.text()
        assets = _CLIENT_ASSET_REGEX.findall(app)
        if not assets:
            raise RuntimeError('Could not find client asset files')

    for asset in assets[::-1]:
        async with session.get(f'https://discord.com/assets/{asset}.js') as resp:
            build = await resp.text()
            match = _BUILD_NUMBER_REGEX.search(build)
            if match is None:
                continue
            return int(match.group(1))

    raise RuntimeError('Could not find client build number')


async def _get_browser_version(session: ClientSession) -> str:
    """Fetches the latest Windows 10/Chrome major browser version."""
    async with session.get(
        'https://versionhistory.googleapis.com/v1/chrome/platforms/win/channels/stable/versions'
    ) as response:
        data = await response.json()
        major = data['versions'][0]['version'].split('.')[0]
        return f'{major}.0.0.0'


def _get_user_agent(version: str) -> str:
>>>>>>> cbf0f7a5
    """Fetches the latest Windows 10/Chrome user-agent."""
    # Because of [user agent reduction](https://www.chromium.org/updates/ua-reduction/), we just need the major version now :)
    return f'Mozilla/5.0 (Windows NT 10.0; Win64; x64) AppleWebKit/537.36 (KHTML, like Gecko) Chrome/{version} Safari/537.36'


def is_docker() -> bool:
    path = '/proc/self/cgroup'
    return os.path.exists('/.dockerenv') or (os.path.isfile(path) and any('docker' in line for line in open(path)))


def stream_supports_colour(stream: Any) -> bool:
    is_a_tty = hasattr(stream, 'isatty') and stream.isatty()

    # Pycharm and Vscode support colour in their inbuilt editors
    if 'PYCHARM_HOSTED' in os.environ or os.environ.get('TERM_PROGRAM') == 'vscode':
        return is_a_tty

    if sys.platform != 'win32':
        # Docker does not consistently have a tty attached to it
        return is_a_tty or is_docker()

    # ANSICON checks for things like ConEmu
    # WT_SESSION checks if this is Windows Terminal
    return is_a_tty and ('ANSICON' in os.environ or 'WT_SESSION' in os.environ)


class _ColourFormatter(logging.Formatter):
    # ANSI codes are a bit weird to decipher if you're unfamiliar with them, so here's a refresher
    # It starts off with a format like \x1b[XXXm where XXX is a semicolon separated list of commands
    # The important ones here relate to colour.
    # 30-37 are black, red, green, yellow, blue, magenta, cyan and white in that order
    # 40-47 are the same except for the background
    # 90-97 are the same but "bright" foreground
    # 100-107 are the same as the bright ones but for the background.
    # 1 means bold, 2 means dim, 0 means reset, and 4 means underline.

    LEVEL_COLOURS = [
        (logging.DEBUG, '\x1b[40;1m'),
        (logging.INFO, '\x1b[34;1m'),
        (logging.WARNING, '\x1b[33;1m'),
        (logging.ERROR, '\x1b[31m'),
        (logging.CRITICAL, '\x1b[41m'),
    ]

    FORMATS = {
        level: logging.Formatter(
            f'\x1b[30;1m%(asctime)s\x1b[0m {colour}%(levelname)-8s\x1b[0m \x1b[35m%(name)s\x1b[0m %(message)s',
            '%Y-%m-%d %H:%M:%S',
        )
        for level, colour in LEVEL_COLOURS
    }

    def format(self, record):
        formatter = self.FORMATS.get(record.levelno)
        if formatter is None:
            formatter = self.FORMATS[logging.DEBUG]

        # Override the traceback to always print in red
        if record.exc_info:
            text = formatter.formatException(record.exc_info)
            record.exc_text = f'\x1b[31m{text}\x1b[0m'

        output = formatter.format(record)

        # Remove the cache layer
        record.exc_text = None
        return output


def setup_logging(
    *,
    handler: logging.Handler = MISSING,
    formatter: logging.Formatter = MISSING,
    level: int = MISSING,
    root: bool = True,
) -> None:
    """A helper function to setup logging.

    This is superficially similar to :func:`logging.basicConfig` but
    uses different defaults and a colour formatter if the stream can
    display colour.

    This is used by the :class:`~discord.Client` to set up logging
    if ``log_handler`` is not ``None``.

    .. versionadded:: 2.0

    Parameters
    -----------
    handler: :class:`logging.Handler`
        The log handler to use for the library's logger.

        The default log handler if not provided is :class:`logging.StreamHandler`.
    formatter: :class:`logging.Formatter`
        The formatter to use with the given log handler. If not provided then it
        defaults to a colour based logging formatter (if available). If colour
        is not available then a simple logging formatter is provided.
    level: :class:`int`
        The default log level for the library's logger. Defaults to ``logging.INFO``.
    root: :class:`bool`
        Whether to set up the root logger rather than the library logger.
        Unlike the default for :class:`~discord.Client`, this defaults to ``True``.
    """

    if level is MISSING:
        level = logging.INFO

    if handler is MISSING:
        handler = logging.StreamHandler()

    if formatter is MISSING:
        if isinstance(handler, logging.StreamHandler) and stream_supports_colour(handler.stream):
            formatter = _ColourFormatter()
        else:
            dt_fmt = '%Y-%m-%d %H:%M:%S'
            formatter = logging.Formatter('[{asctime}] [{levelname:<8}] {name}: {message}', dt_fmt, style='{')

    if root:
        logger = logging.getLogger()
    else:
        library, _, _ = __name__.partition('.')
        logger = logging.getLogger(library)

    handler.setFormatter(formatter)
    logger.setLevel(level)
    logger.addHandler(handler)


if TYPE_CHECKING:

    def murmurhash32(key: Union[bytes, bytearray, memoryview, str], seed: int = 0, *, signed: bool = True) -> int:  # type: ignore
        pass

else:
    try:
        from mmh3 import hash as murmurhash32  # Prefer the mmh3 package if available

    except ImportError:
        # Modified murmurhash3 function from https://github.com/wc-duck/pymmh3/blob/master/pymmh3.py
        def murmurhash32(key: Union[bytes, bytearray, memoryview, str], seed: int = 0, *, signed: bool = True) -> int:
            key = bytearray(key.encode() if isinstance(key, str) else key)
            length = len(key)
            nblocks = int(length / 4)

            h1 = seed
            c1 = 0xCC9E2D51
            c2 = 0x1B873593

            for block_start in range(0, nblocks * 4, 4):
                k1 = (
                    key[block_start + 3] << 24
                    | key[block_start + 2] << 16
                    | key[block_start + 1] << 8
                    | key[block_start + 0]
                )

                k1 = (c1 * k1) & 0xFFFFFFFF
                k1 = (k1 << 15 | k1 >> 17) & 0xFFFFFFFF
                k1 = (c2 * k1) & 0xFFFFFFFF

                h1 ^= k1
                h1 = (h1 << 13 | h1 >> 19) & 0xFFFFFFFF
                h1 = (h1 * 5 + 0xE6546B64) & 0xFFFFFFFF

            tail_index = nblocks * 4
            k1 = 0
            tail_size = length & 3

            if tail_size >= 3:
                k1 ^= key[tail_index + 2] << 16
            if tail_size >= 2:
                k1 ^= key[tail_index + 1] << 8
            if tail_size >= 1:
                k1 ^= key[tail_index + 0]
            if tail_size > 0:
                k1 = (k1 * c1) & 0xFFFFFFFF
                k1 = (k1 << 15 | k1 >> 17) & 0xFFFFFFFF
                k1 = (k1 * c2) & 0xFFFFFFFF
                h1 ^= k1

            unsigned_val = h1 ^ length
            unsigned_val ^= unsigned_val >> 16
            unsigned_val = (unsigned_val * 0x85EBCA6B) & 0xFFFFFFFF
            unsigned_val ^= unsigned_val >> 13
            unsigned_val = (unsigned_val * 0xC2B2AE35) & 0xFFFFFFFF
            unsigned_val ^= unsigned_val >> 16
            if not signed or (unsigned_val & 0x80000000 == 0):
                return unsigned_val
            else:
                return -((unsigned_val ^ 0xFFFFFFFF) + 1)<|MERGE_RESOLUTION|>--- conflicted
+++ resolved
@@ -1453,23 +1453,6 @@
 
 
 async def _get_info(session: ClientSession) -> Tuple[Dict[str, Any], str]:
-<<<<<<< HEAD
-    # Example of the response from the URL used: {"browser":{"os":{"type":"Windows","version":"10"},"type":"Chrome","user_agent":"Mozilla/5.0 (Windows NT 10.0; Win64; x64) AppleWebKit/537.36 (KHTML, like Gecko) Chrome/115.0.0.0 Safari/537.36","version":"115.0.0.0"},"client":{"build_hash":"958c14cce43dc94338a86831f32e7783916c73e7","build_number":218604,"release_channel":"stable","type":"web","version":null}}
-    # Seems like there's no 'properties' nor 'encoded'. Exception will be thrown anyways so might as well skip
-    # for _ in range(3):
-    #     try:
-    #         async with session.post('https://cordapi.dolfi.es/api/v2/properties/web', timeout=5) as resp:
-    #             json = await resp.json()
-    #             return json['properties'], json['encoded']
-    #     except Exception:
-    #         continue
-
-    # _log.warning('Info API down. Falling back to manual fetching...')
-    _log.info('Building super properties...')
-    ua = await _get_user_agent(session)
-    bn = await _get_build_number(session)
-    bv = _get_browser_version(ua)
-=======
     try:
         async with session.post('https://cordapi.dolfi.es/api/v2/properties/web', timeout=5) as resp:
             json = await resp.json()
@@ -1488,7 +1471,6 @@
     except Exception:
         _log.critical('Could not retrieve browser version. Falling back to hardcoded value...')
         bv = FALLBACK_BROWSER_VERSION
->>>>>>> cbf0f7a5
 
     properties = {
         'os': 'Windows',
@@ -1514,23 +1496,6 @@
 
 async def _get_build_number(session: ClientSession) -> int:
     """Fetches client build number"""
-<<<<<<< HEAD
-    default_build_number = 9999
-    try:
-        login_page_request = await session.get('https://discord.com/login', timeout=7)
-        login_page = await login_page_request.text()
-        build_url = 'https://discord.com/assets/' + re.compile(r'assets/+([a-z0-9.]+)\.js').findall(login_page)[-2] + '.js'
-        build_request = await session.get(build_url, timeout=7)
-        build_file = await build_request.text()
-        build_find = re.findall(r'Build Number:\D+"(\d+)"', build_file)
-        return int(build_find[0]) if build_find else default_build_number
-    except asyncio.TimeoutError:
-        _log.critical('Could not fetch client build number. Falling back to hardcoded value...')
-        return default_build_number
-
-
-async def _get_user_agent(session: ClientSession) -> str:
-=======
     async with session.get('https://discord.com/login') as resp:
         app = await resp.text()
         assets = _CLIENT_ASSET_REGEX.findall(app)
@@ -1545,7 +1510,7 @@
                 continue
             return int(match.group(1))
 
-    raise RuntimeError('Could not find client build number')
+    return RuntimeError('Could not find client build number')
 
 
 async def _get_browser_version(session: ClientSession) -> str:
@@ -1559,7 +1524,6 @@
 
 
 def _get_user_agent(version: str) -> str:
->>>>>>> cbf0f7a5
     """Fetches the latest Windows 10/Chrome user-agent."""
     # Because of [user agent reduction](https://www.chromium.org/updates/ua-reduction/), we just need the major version now :)
     return f'Mozilla/5.0 (Windows NT 10.0; Win64; x64) AppleWebKit/537.36 (KHTML, like Gecko) Chrome/{version} Safari/537.36'
