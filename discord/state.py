"""
The MIT License (MIT)

Copyright (c) 2015-present Rapptz

Permission is hereby granted, free of charge, to any person obtaining a
copy of this software and associated documentation files (the "Software"),
to deal in the Software without restriction, including without limitation
the rights to use, copy, modify, merge, publish, distribute, sublicense,
and/or sell copies of the Software, and to permit persons to whom the
Software is furnished to do so, subject to the following conditions:

The above copyright notice and this permission notice shall be included in
all copies or substantial portions of the Software.

THE SOFTWARE IS PROVIDED "AS IS", WITHOUT WARRANTY OF ANY KIND, EXPRESS
OR IMPLIED, INCLUDING BUT NOT LIMITED TO THE WARRANTIES OF MERCHANTABILITY,
FITNESS FOR A PARTICULAR PURPOSE AND NONINFRINGEMENT. IN NO EVENT SHALL THE
AUTHORS OR COPYRIGHT HOLDERS BE LIABLE FOR ANY CLAIM, DAMAGES OR OTHER
LIABILITY, WHETHER IN AN ACTION OF CONTRACT, TORT OR OTHERWISE, ARISING
FROM, OUT OF OR IN CONNECTION WITH THE SOFTWARE OR THE USE OR OTHER
DEALINGS IN THE SOFTWARE.
"""

from __future__ import annotations

import asyncio
from collections import deque, OrderedDict
import copy
import datetime
import logging
from typing import (
    ClassVar,
    Dict,
    Final,
    Optional,
    TYPE_CHECKING,
    Union,
    Callable,
    Any,
    List,
    TypeVar,
    Coroutine,
    Tuple,
    Deque,
    Literal,
    overload,
    Sequence,
    Set,
)
import weakref
import inspect
from math import ceil

from discord_protos import UserSettingsType

from .errors import ClientException, InvalidData, NotFound
from .guild import Guild
from .activity import BaseActivity, create_activity, Session
from .user import User, ClientUser, Note
from .emoji import Emoji
from .mentions import AllowedMentions
from .partial_emoji import PartialEmoji
from .message import Message
from .channel import *
from .channel import _channel_factory, _private_channel_factory
from .raw_models import *
from .member import Member
from .relationship import Relationship, FriendSuggestion
from .role import Role
from .enums import (
    ChannelType,
    MessageType,
    PaymentSourceType,
    ReadStateType,
    RelationshipType,
    RequiredActionType,
    Status,
    try_enum,
)
from . import utils
from .flags import MemberCacheFlags
from .invite import Invite
from .integrations import _integration_factory
from .scheduled_event import ScheduledEvent
from .stage_instance import StageInstance
from .threads import Thread, ThreadMember
from .sticker import GuildSticker
from .settings import UserSettings, GuildSettings, ChannelSettings, TrackingSettings
from .interactions import Interaction
from .permissions import Permissions, PermissionOverwrite
from .modal import Modal
from .member import VoiceState
from .application import IntegrationApplication, PartialApplication, Achievement
from .connections import Connection
from .payments import Payment
from .entitlements import Entitlement, Gift
from .guild_premium import PremiumGuildSubscriptionSlot
from .library import LibraryApplication
from .automod import AutoModRule, AutoModAction
from .audit_logs import AuditLogEntry
from .read_state import ReadState
from .tutorial import Tutorial
from .experiment import UserExperiment, GuildExperiment
from .metadata import Metadata

if TYPE_CHECKING:
    from typing_extensions import Self

    from .abc import Snowflake as abcSnowflake
    from .activity import ActivityTypes
    from .message import MessageableChannel
    from .guild import GuildChannel
    from .http import HTTPClient
    from .voice_client import VoiceProtocol
    from .client import Client
    from .gateway import DiscordWebSocket
    from .calls import Call
    from .poll import Poll

    from .types.automod import AutoModerationRule, AutoModerationActionExecution
    from .types.snowflake import Snowflake
    from .types.activity import Activity as ActivityPayload
    from .types.application import (
        Achievement as AchievementPayload,
        IntegrationApplication as IntegrationApplicationPayload,
    )
    from .types.channel import DMChannel as DMChannelPayload
    from .types.user import User as UserPayload, PartialUser as PartialUserPayload
    from .types.emoji import Emoji as EmojiPayload, PartialEmoji as PartialEmojiPayload
    from .types.sticker import GuildSticker as GuildStickerPayload
    from .types.guild import BaseGuild as BaseGuildPayload, Guild as GuildPayload
    from .types.message import (
        Message as MessagePayload,
        MessageSearchResult as MessageSearchResultPayload,
        PartialMessage as PartialMessagePayload,
    )
    from .types import gateway as gw
    from .types.voice import BaseVoiceState as VoiceStatePayload
    from .types.activity import ClientStatus as ClientStatusPayload

    T = TypeVar('T')
    PrivateChannel = Union[DMChannel, GroupChannel]
    Channel = Union[GuildChannel, PrivateChannel, PartialMessageable]

MISSING = utils.MISSING
_log = logging.getLogger(__name__)


class ChunkRequest:
    __slots__ = (
        'guild_id',
        'resolver',
        'loop',
        'limit',
        'remaining',
        'cache',
        'oneshot',
        'nonce',
        'buffer',
        'last_buffer',
        'waiters',
    )

    def __init__(
        self,
        guild_id: int,
        loop: asyncio.AbstractEventLoop,
        resolver: Callable[[int], Any],
        *,
        limit: Optional[int] = None,
        cache: bool = True,
        oneshot: bool = True,
        nonce: Optional[str] = None,
    ) -> None:
        self.guild_id: int = guild_id
        self.resolver: Callable[[int], Any] = resolver
        self.loop: asyncio.AbstractEventLoop = loop
        self.limit: Optional[int] = limit
        self.remaining: int = limit or 0
        self.cache: bool = cache
        self.oneshot: bool = oneshot
        self.nonce: str = nonce or utils._generate_nonce()
        self.buffer: List[Member] = []
        self.last_buffer: Optional[List[Member]] = None
        self.waiters: List[asyncio.Future[List[Member]]] = []

    def add_members(self, members: List[Member]) -> None:
        unique_members = set(members)
        if self.limit is not None:
            if self.remaining <= 0:
                return

            members = list(unique_members)[: self.remaining]
            self.remaining -= len(unique_members)
        else:
            members = list(unique_members)

        self.buffer.extend(members)

        if self.cache:
            guild = self.resolver(self.guild_id)
            if guild is None:
                return

            for member in members:
                guild._add_member(member)

        if not self.oneshot:
            self.last_buffer = members

    async def wait(self) -> List[Member]:
        future = self.loop.create_future()
        self.waiters.append(future)
        try:
            return await future
        finally:
            self.waiters.remove(future)

    def get_future(self) -> asyncio.Future[List[Member]]:
        future = self.loop.create_future()
        self.waiters.append(future)
        return future

    def done(self) -> None:
        result = self.buffer if self.oneshot else self.last_buffer or self.buffer
        for future in self.waiters:
            if not future.done():
                future.set_result(result)


class MemberSidebar:
    __slots__ = (
        'guild',
        'channels',
        'chunk',
        'delay',
        'cache',
        'loop',
        'safe_override',
        '_limit_override',
        'ranges',
        'subscribing',
        'buffer',
        'exception',
        'waiters',
    )

    def __init__(
        self,
        guild: Guild,
        channels: List[abcSnowflake],
        *,
        chunk: bool,
        delay: Union[int, float],
        cache: bool,
        loop: asyncio.AbstractEventLoop,
    ) -> None:
        self.guild = guild
        self.cache = cache
        self.chunk = chunk
        self.delay = delay
        self.loop = loop
        self.safe_override = False  # >.<
        self._limit_override: Optional[int] = None

        self.channels = [str(channel.id) for channel in (channels or self.get_channels(1 if chunk else 5))]
        self.ranges = self.get_ranges()
        self.subscribing: bool = False
        self.buffer: List[Member] = []
        self.exception: Optional[Exception] = None
        self.waiters: List[asyncio.Future[Optional[List[Member]]]] = []

    @property
    def manual_override(self) -> bool:
        return self._limit_override is not None

    @property
    def limit(self) -> int:
        if self._limit_override is not None:
            return self._limit_override

        guild = self.guild
        members = guild._presence_count if guild._offline_members_hidden else guild._member_count or 0
        # Ensure groups are accounted for
        return (members or 0) + len([role for role in guild.roles if role.hoist]) + 2

    @property
    def state(self) -> ConnectionState:
        return self.guild._state

    @property
    def safe(self):
        return self.safe_override or (self.guild._member_count or 0) >= 75000

    @staticmethod
    def amalgamate(original: Tuple[int, int], value: Tuple[int, int]) -> Tuple[int, int]:
        return original[0], value[1] - 99

    def get_ranges(self, *, start: int = 0) -> List[Tuple[int, int]]:
        chunk = 100
        end = 99
        amount = self.limit
        if amount is None:
            raise RuntimeError('Member/presence count required to compute ranges')

        ceiling = ceil(amount / chunk) * chunk
        ranges = []
        for i in range(int(start / chunk), int(ceiling / chunk)):
            min = i * chunk
            max = min + end
            ranges.append((min, max))

        return ranges

    def get_current_ranges(self) -> List[Tuple[int, int]]:
        ranges = self.ranges
        ret = []

        for _ in range(3):
            if self.safe:
                try:
                    ret.append(ranges.pop(0))
                except IndexError:
                    break
            else:
                try:
                    current = ranges.pop(0)
                except IndexError:
                    break
                for _ in range(3):
                    try:
                        current = self.amalgamate(current, ranges.pop(0))
                    except IndexError:
                        break
                ret.append(current)

        return ret

    def handle_manual_override(self, group_members: int) -> None:
        # Certain guilds like MidJourney have their member list groups manually set
        # In these cases, the online group is removed, and most online members are not retrievable
        # We must update the limit to the "real" online count, and recalculate the ranges
        self._limit_override = group_members
        if self.ranges:
            self.ranges = self.get_ranges(start=self.ranges[0][0])

    def get_channels(self, amount: int) -> List[abcSnowflake]:
        guild = self.guild
        ret = set()

        channels = [
            channel
            for channel in self.guild.channels
            if channel.permissions_for(guild.default_role).read_messages  # "everyone" id
            and channel.permissions_for(guild.me).read_messages  # type: ignore
        ]
        if guild.rules_channel is not None:  # micro-optimization
            channels.insert(0, guild.rules_channel)

        while len(ret) < amount and channels:
            channel = channels.pop()
            for role in guild.roles:
                if not channel.permissions_for(role).read_messages:
                    break
            else:
                for ow in channel._overwrites:
                    if ow.is_member():
                        allow = Permissions(ow.allow)
                        deny = Permissions(ow.deny)
                        overwrite = PermissionOverwrite.from_pair(allow, deny)
                        if not overwrite.read_messages:
                            break
                ret.add(channel)

        return list(ret)

    def add_members(self, members: List[Member]) -> None:
        members = list(set(members))
        self.buffer.extend(members)
        if self.cache:
            guild = self.guild
            for member in members:
                guild._add_member(member)

    async def wait(self) -> List[Member]:
        future = self.loop.create_future()
        self.waiters.append(future)
        try:
            return await future
        finally:
            self.waiters.remove(future)

    def get_future(self) -> asyncio.Future[List[Member]]:
        future = self.loop.create_future()
        self.waiters.append(future)
        return future

    def done(self) -> None:
        for future in self.waiters:
            if not future.done():
                if self.exception:
                    future.set_exception(self.exception)
                else:
                    future.set_result(self.buffer)

        try:
            del self.state._scrape_requests[self.guild.id]
        except KeyError:
            pass

    def start(self):
        self.loop.create_task(self.wrapper())

    async def wrapper(self):
        try:
            await self.scrape()
        except asyncio.CancelledError:
            pass
        except Exception as exc:
            _log.warning('Member list scraping failed for guild ID %s (%s).', self.guild.id, exc)
            self.exception = exc
        finally:
            self.done()

    async def scrape(self):
        self.subscribing = True
        delay = self.delay
        channels = self.channels
        guild = self.guild
        state = guild._state

        while self.subscribing:
            requests = {}
            for channel in channels:
                ranges = self.get_current_ranges()
                if not ranges:
                    self.subscribing = False
                    break
                requests[channel] = ranges
            if not self.subscribing and not requests:
                break

            request_values = list(requests.values())
            all_possible_ranges = range(request_values[0][0][0], request_values[-1][-1][1] + 1)

            if not requests:
                raise ClientException('Failed to automatically choose channels; please specify them manually')

            def predicate(data):
                return int(data['guild_id']) == guild.id and any(
                    op['op'] == 'SYNC' and op['range'][0] in all_possible_ranges for op in data['ops']
                )

            await state.subscriptions.subscribe_to_channels(guild, requests, replace=True)

            try:
                await asyncio.wait_for(
                    state.ws.wait_for('GUILD_MEMBER_LIST_UPDATE', predicate), timeout=state._chunk_timeout(guild)
                )
            except asyncio.TimeoutError:
                r = tuple(requests.values())[-1][-1]
                if self.limit in range(r[0], r[1]) or self.limit < r[1]:
                    self.subscribing = False
                    break
                else:
                    if self.safe:
                        raise InvalidData('Did not receive a response from Discord')

                    # Sometimes servers require safe mode (they used to have 75k+ members)
                    # so if we don't get a response we force safe mode and try again
                    _log.debug(
                        'Forcing member list scraping safe mode for guild ID %s (member count: %s).',
                        guild.id,
                        guild._member_count,
                    )
                    self.safe_override = True
                    self.ranges = self.get_ranges()
                    await self.scrape()
                    return

            await asyncio.sleep(delay)

            r = tuple(requests.values())[-1][-1]
            if self.limit in range(r[0], r[1]) or self.limit < r[1]:
                self.subscribing = False
                break

        state.loop.create_task(state.subscriptions.subscribe_to_channels(guild, {}, replace=True))


class GuildSubscriptions:
    """A bit of documentation on guild subscriptions:

    Client can subscribe to the following "features":
    - ``typing``: whether the client receives TYPING_START events
    - ``threads``: whether the client receives thread events for threads the user is not in -- probably wrong
      - The client immediately receives a THREAD_LIST_SYNC event with all the threads in the guild
    - ``activities``: not sure what this does yet
    - ``member_updates``: whether the client receives member events (GUILD_MEMBER_ADD, GUILD_MEMBER_UPDATE, GUILD_MEMBER_REMOVE)

    The client is automatically subscribed to all guilds with < 75k members on connect. For guilds the client is not subscribed to,
    it will not receive non-stateful events (e.g. MESSAGE_CREATE, MESSAGE_UPDATE, MESSAGE_DELETE, etc.).
    Additionally, it will receive the PASSIVE_UPDATE_V2 event to keep voice states and channel unreads up-to-date.

    Once a client subscribes to the ``typing`` feature, it is considered subscribed to that guild indefinitely. On the first subscribe,
    it will receive a GUILD_CREATE event (for some reason). If subscribing to other features/members without having subscribed to the
    guild, they will have no effect until the client subscribes to it. This comes with the drawback of not receiving a THREAD_LIST_SYNC
    event if the client is not subscribed to the guild, even if it subscribes to it later. It must first unsubscribe from the ``threads``
    event and then resubscribe to it.

    Clients can also subscribe to specific members within a guild using the ``members`` parameter. This is a list of user IDs that
    the client will receive GUILD_MEMBER_ & PRESENCE_ UPDATEs for. This field has no cap except for the max payload size.

    Clients can also subscribe to specific threads' member lists using the ``thread_member_lists`` parameter. After subscribing to a thread
    member list, the client will immediately receive a THREAD_MEMBER_LIST_UPDATE event (sent regardless of whether the client is subscribed
    to the guild) with all the members in the thread. Note that the members received are guild member objects, not thread member objects.
    There is no way for user accounts to request thread member objects. After subscribing to a thread member list, the client will be
    subscribed to all members in the thread, akin to using ``members``. This field has no cap except for the max payload size.

    The client is automatically subscribed to the members of all friends, implicit relationships, and users with open DMs (that it has a mutual guild with)
    for all guilds with less than 75k members at startup. Additionally, the Gateway will repeat this process and subscribe you to a specific DM recipient every time a new DM is opened.
    The above triggers a GUILD_MEMBER_REMOVE event for every guild you do not share with the DM recipient (this behavior used to exist for the ``members`` parameter too).

    Irrespective of subscribed members, clients will always receive GUILD_MEMBER_UPDATE and GUILD_MEMBER_REMOVE events for actions they perform
    (e.g. changing a user's nickname, kicking a user, banning a user, etc.). Additionally, you will also receive GUILD_MEMBER_UPDATE for members
    with an active voice state. This requires that the client is subscribed to the guild.

    Remember that you get presence updates for the overall user presence for all friends and implicit relationships.

    # TODO: there's some weird behavior here that needs to be further investigated:
    a) joining new guilds
    b) adding new friends - I believe you are NOT automatically subscribed to them in every guild (however you still get the overall user presence)
    c) opening new DMs - I'm almost sure this just universally subscribes you
    d) 75k member+ guilds are fucking weird
    """

    # I thought it was 4096 bytes, but this is taken from the client
    MAX_PAYLOAD_SIZE: Final[int] = 15360  # 15 KiB
    TICK_TIMEOUT: Final[float] = 0.5

    __slots__ = (
        '_state',
        '_pending',
        '_task',
        '_blocked',
        '_subscribed',
        '_typing',
        '_threads',
        '_activities',
        '_member_updates',
        '_members',
        '_thread_member_lists',
        '_channels',
    )

    def __init__(self, state: ConnectionState, /) -> None:
        self._state = state
        self._pending: gw.BulkGuildSubscribePayload = {}
        self._task: Optional[asyncio.Task[None]] = None
        self._blocked: bool = False
        self.clear()

    def clear(self) -> None:
        # Feature subscriptions
        self._subscribed: utils.SnowflakeList = utils.SnowflakeList()
        self._typing: utils.SnowflakeList = utils.SnowflakeList()
        self._threads: utils.SnowflakeList = utils.SnowflakeList()
        self._activities: utils.SnowflakeList = utils.SnowflakeList()  # TODO: wtf does this do
        self._member_updates: utils.SnowflakeList = utils.SnowflakeList()

        # Member subscriptions
        self._members: Dict[int, utils.SnowflakeList] = {}
        self._thread_member_lists: Dict[int, utils.SnowflakeList] = {}
        self._channels: Dict[int, Dict[int, List[Tuple[int, int]]]] = {}

    def _initial_update(self, guilds: List[Guild]):
        # The client is subscribed to all guilds with < 75k members on connect
        # This function is currently unused because I don't want to rely on this behavior
        for guild in guilds:
            if guild._member_count and guild._member_count < 75000:
                self._subscribed.add(guild.id)

    def _cancel(self) -> None:
        if self._task:
            self._task.cancel()
            self._task = None

    async def _tick_task(self) -> None:
        try:
            await asyncio.sleep(self.TICK_TIMEOUT)
            await self._flush()
            self._task = None
        except asyncio.CancelledError:
            pass

    def _tick(self) -> None:
        self._cancel()
        if not self._blocked:
            self._task = self._state.loop.create_task(self._tick_task())

    @property
    def empty(self) -> bool:
        return not self._subscribed and not self._pending

    @property
    def blocked(self) -> bool:
        return self._blocked

    @blocked.setter
    def blocked(self, value: bool, /) -> None:
        if self._blocked == value:
            return
        self._blocked = value
        if value:
            self._cancel()
        else:
            self._tick()

    async def _requeue_subscriptions(self):
        # We need to send all our subscriptions again if we reconnect
        pending = self._pending
        subscribed = self._subscribed
        typing = self._typing
        threads = self._threads
        activities = self._activities
        member_updates = self._member_updates
        members = self._members
        thread_member_lists = self._thread_member_lists
        channels = self._channels
        self.clear()

        for guild_id in self._state._guilds:
            if guild_id not in subscribed:
                continue

            key = str(guild_id)
            payload: gw.BaseGuildSubscribePayload = {
                # Ensure we are subscribed to the guild
                'typing': guild_id in typing or guild_id in subscribed,
                'threads': guild_id in threads,
                'activities': guild_id in activities,
                'member_updates': guild_id in member_updates,
                'members': list(members.get(guild_id, ())),
                'thread_member_lists': list(thread_member_lists.get(guild_id, ())),
                'channels': channels.get(guild_id, {}),  # type: ignore
            }
            if key in pending:
                payload.update(pending[key])
            if payload:
                await self._checked_add({key: payload})

    def is_subscribed(self, guild: abcSnowflake, /) -> bool:
        return guild.id in self._subscribed

    def _is_pending_subscribe(self, guild_id: int, /) -> bool:
        key = str(guild_id)
        return guild_id in self._subscribed or (key in self._pending and self._pending[key].get('typing') is True)

    def has_feature(
        self, guild: abcSnowflake, feature: Literal['typing', 'threads', 'activities', 'member_updates'], /
    ) -> bool:
        # getattr is less performant
        if feature == 'typing':
            return self._typing.has(guild.id)
        elif feature == 'threads':
            return self._threads.has(guild.id)
        elif feature == 'activities':
            return self._activities.has(guild.id)
        elif feature == 'member_updates':
            return self._member_updates.has(guild.id)

    def members_for(self, guild: abcSnowflake, /) -> Sequence[int]:
        return utils.SequenceProxy(self._members.get(guild.id, ()))

    def threads_for(self, guild: abcSnowflake, /) -> Sequence[int]:
        return utils.SequenceProxy(self._thread_member_lists.get(guild.id, ()))

    def channels_for(self, guild: abcSnowflake, /) -> Dict[int, List[Tuple[int, int]]]:
        return self._channels.get(guild.id, {}).copy()

    async def _checked_add(self, changes: gw.BulkGuildSubscribePayload, /) -> None:
        # n.b. changes should have a single key
        # We need to check if the new payload is larger than MAX_PAYLOAD_SIZE bytes
        # If it is, we need to flush the old payload and start a new one
        # If there isn't an old payload and the new payload is larger, this is impossible
        EMPTY: Any = {}
        new_payload = self._pending.copy()
        for guild_id, subscriptions in changes.items():
            old = new_payload.get(guild_id, EMPTY)
            new_payload[guild_id] = {**old, **subscriptions}  # type: ignore # ???

        if len(utils._to_json(new_payload)) > self.MAX_PAYLOAD_SIZE:
            if len(utils._to_json(changes)) > self.MAX_PAYLOAD_SIZE:
                raise ValueError('Guild subscription payload too large to send')
            await self._flush()
            self._pending = changes
        else:
            self._pending = new_payload

        self._tick()

    async def _flush(self) -> None:
        payload = self._pending
        if not payload:
            return

        # Only keys that are present in the payload are updated on the backend
        await self._state.ws.bulk_guild_subscribe(payload)
        self._pending = {}
        for key, subscriptions in payload.items():
            guild_id = int(key)
            if subscriptions.get('typing'):
                self._subscribed.add(guild_id)
            for attr, value in subscriptions.items():
                if isinstance(value, bool):
                    record = getattr(self, f'_{attr}')
                    if value:
                        record.add(guild_id)
                    else:
                        record.discard(guild_id)
                elif attr == 'channels':
                    record = self._channels
                    if value:
                        record[guild_id] = value  # type: ignore
                    else:
                        record.pop(guild_id, None)
                else:
                    record = getattr(self, f'_{attr}')
                    if value:
                        record[guild_id] = utils.SnowflakeList(value)  # type: ignore
                    else:
                        record.pop(guild_id, None)

    async def send(self) -> None:
        should_tick = self._task is not None
        await self._flush()
        if should_tick:
            self._tick()

    async def subscribe_to(
        self,
        guild: abcSnowflake,
        /,
        *,
        typing: bool = MISSING,
        threads: bool = MISSING,
        activities: bool = MISSING,
        member_updates: bool = MISSING,
    ):
        # Sanity check
        if not self._is_pending_subscribe(guild.id):
            if typing is MISSING:
                typing = True
            if not typing:
                raise TypeError('Cannot subscribe to guild without subscribing to typing')

        payload: gw.BaseGuildSubscribePayload = {}
        if typing is not MISSING:
            payload['typing'] = typing
        if threads is not MISSING:
            payload['threads'] = threads
        if activities is not MISSING:
            payload['activities'] = activities
        if member_updates is not MISSING:
            payload['member_updates'] = member_updates

        if payload:
            await self._checked_add({str(guild.id): payload})

    async def subscribe_to_members(self, guild: abcSnowflake, /, *members: abcSnowflake, replace: bool = False) -> None:
        if not replace and not members:
            return

        # Sanity check
        if not self._is_pending_subscribe(guild.id):
            raise TypeError('Cannot subscribe to guild without subscribing to typing')

        payload: gw.BaseGuildSubscribePayload = {}
        values: Set[Snowflake] = {member.id for member in members}
        if not replace:
            existing = self._members.get(guild.id)
            if existing:
                values.update(existing)

        payload['members'] = list(values)
        await self._checked_add({str(guild.id): payload})

    async def unsubscribe_from_members(self, guild: abcSnowflake, /, *members: abcSnowflake) -> None:
        # Sanity check
        if not self._is_pending_subscribe(guild.id):
            return

        payload: gw.BaseGuildSubscribePayload = {}
        existing = self._members.get(guild.id)
        to_remove = [member.id for member in members]

        if existing:
            payload['members'] = [member for member in existing if member not in to_remove]
        await self._checked_add({str(guild.id): payload})

    async def subscribe_to_threads(self, guild: abcSnowflake, /, *threads: abcSnowflake, replace: bool = False) -> None:
        if not replace and not threads:
            return

        # Sanity check
        if not self._is_pending_subscribe(guild.id):
            raise TypeError('Cannot subscribe to guild without subscribing to typing')

        payload: gw.BaseGuildSubscribePayload = {}
        values: set[Snowflake] = {thread.id for thread in threads}
        if not replace:
            existing = self._thread_member_lists.get(guild.id)
            if existing:
                values.update(existing)

        payload['thread_member_lists'] = list(values)
        await self._checked_add({str(guild.id): payload})

    async def unsubscribe_from_threads(self, guild: abcSnowflake, /, *threads: abcSnowflake) -> None:
        # Sanity check
        if not self._is_pending_subscribe(guild.id):
            return

        payload: gw.BaseGuildSubscribePayload = {}
        existing = self._thread_member_lists.get(guild.id)
        to_remove = [thread.id for thread in threads]

        if existing:
            payload['thread_member_lists'] = [thread for thread in existing if thread not in to_remove]
        await self._checked_add({str(guild.id): payload})

    async def subscribe_to_channels(
        self, guild: abcSnowflake, /, channels: Dict[Snowflake, List[Tuple[int, int]]], replace: bool = False
    ) -> None:
        if not replace and not channels:
            return

        # Sanity check
        if not self._is_pending_subscribe(guild.id):
            raise TypeError('Cannot subscribe to guild without subscribing to typing')

        payload: gw.BaseGuildSubscribePayload = {}
        values = channels.copy()
        if not replace:
            existing = self._channels.get(guild.id)
            if existing:
                values = {**existing, **channels}

        for channel_id, ranges in channels.items():
            values[channel_id] = ranges

        payload['channels'] = values
        await self._checked_add({str(guild.id): payload})


class ClientStatus:
    __slots__ = ('status', 'desktop', 'mobile', 'web')

    def __init__(self, status: Optional[str] = None, data: Optional[ClientStatusPayload] = None, /) -> None:
        self.status: str = 'offline'
        self.desktop: Optional[str] = None
        self.mobile: Optional[str] = None
        self.web: Optional[str] = None

        if status is not None or data is not None:
            self._update(status or 'offline', data or {})

    def __repr__(self) -> str:
        attrs = [
            ('status', self.status),
            ('desktop', self.desktop),
            ('mobile', self.mobile),
            ('web', self.web),
        ]
        inner = ' '.join('%s=%r' % t for t in attrs)
        return f'<{self.__class__.__name__} {inner}>'

    def _update(self, status: str, data: ClientStatusPayload, /) -> None:
        self.status = status
        self.desktop = data.get('desktop')
        self.mobile = data.get('mobile')
        self.web = data.get('web')

    @classmethod
    def _copy(cls, client_status: Self, /) -> Self:
        self = cls.__new__(cls)  # bypass __init__
        self.status = client_status.status
        self.desktop = client_status.desktop
        self.mobile = client_status.mobile
        self.web = client_status.web
        return self


class Presence:
    __slots__ = ('client_status', 'activities')

    _OFFLINE: ClassVar[Self] = MISSING

    def __init__(self, data: gw.BasePresenceUpdate, state: ConnectionState, /) -> None:
        self.client_status: ClientStatus = ClientStatus(data['status'], data.get('client_status'))
        self.activities: Tuple[ActivityTypes, ...] = tuple(create_activity(d, state) for d in data['activities'])

    def __repr__(self) -> str:
        attrs = [
            ('client_status', self.client_status),
            ('activities', self.activities),
        ]
        inner = ' '.join('%s=%r' % t for t in attrs)
        return f'<{self.__class__.__name__} {inner}>'

    def __eq__(self, other: Any) -> bool:
        if not isinstance(other, Presence):
            return False
        return self.client_status == other.client_status and self.activities == other.activities

    def __ne__(self, other: Any) -> bool:
        if not isinstance(other, Presence):
            return True
        return self.client_status != other.client_status or self.activities != other.activities

    def _update(self, data: gw.BasePresenceUpdate, state: ConnectionState, /) -> None:
        self.client_status._update(data['status'], data.get('client_status'))
        self.activities = tuple(create_activity(d, state) for d in data['activities'])

    @classmethod
    def _offline(cls) -> Self:
        if cls._OFFLINE is MISSING:
            self = cls.__new__(cls)  # bypass __init__
            self.client_status = ClientStatus()
            self.activities = ()
            cls._OFFLINE = self

        return cls._OFFLINE

    @classmethod
    def _copy(cls, presence: Self, /) -> Self:
        self = cls.__new__(cls)  # bypass __init__
        self.client_status = ClientStatus._copy(presence.client_status)
        self.activities = presence.activities
        return self


class FakeClientPresence(Presence):
    __slots__ = ('_state',)

    def __init__(self, state: ConnectionState, /) -> None:
        self._state = state

    def _update(self, data: gw.PresenceUpdateEvent, state: ConnectionState, /) -> None:
        return

    @property
    def client_status(self) -> ClientStatus:
        state = self._state
        status = str(getattr(state.current_session, 'status', 'offline'))
        client_status = {str(session.client): str(session.status) for session in state._sessions.values()}
        return ClientStatus(status, client_status)  # type: ignore

    @property
    def activities(self) -> Tuple[ActivityTypes, ...]:
        return getattr(self._state.current_session, 'activities', ())


async def logging_coroutine(coroutine: Coroutine[Any, Any, T], *, info: str) -> Optional[T]:
    try:
        await coroutine
    except Exception:
        _log.exception('Exception occurred during %s.', info)


class ConnectionState:
    def __init__(
        self,
        *,
        dispatch: Callable[..., Any],
        handlers: Dict[str, Callable[..., Any]],
        hooks: Dict[str, Callable[..., Coroutine[Any, Any, Any]]],
        http: HTTPClient,
        client: Client,
        **options: Any,
    ) -> None:
        # Set later, after Client.login
        self.loop: asyncio.AbstractEventLoop = utils.MISSING
        self.http: HTTPClient = http
        self.client = client
        self.max_messages: Optional[int] = options.get('max_messages', 1000)
        if self.max_messages is not None and self.max_messages <= 0:
            self.max_messages = 1000

        self.dispatch: Callable[..., Any] = dispatch
        self.handlers: Dict[str, Callable[..., Any]] = handlers
        self.hooks: Dict[str, Callable[..., Coroutine[Any, Any, Any]]] = hooks
        self._ready_task: Optional[asyncio.Task] = None
        self.heartbeat_timeout: float = options.get('heartbeat_timeout', 60.0)

        allowed_mentions = options.get('allowed_mentions')
        if allowed_mentions is not None and not isinstance(allowed_mentions, AllowedMentions):
            raise TypeError('allowed_mentions parameter must be AllowedMentions')

        self.allowed_mentions: Optional[AllowedMentions] = allowed_mentions
        self._chunk_requests: Dict[Union[str, int], ChunkRequest] = {}
        self._scrape_requests: Dict[Union[str, int], MemberSidebar] = {}

        activities = options.get('activities', [])
        if not activities:
            activity = options.get('activity')
            if activity is not None:
                activities = [activity]

        if not all(isinstance(activity, BaseActivity) for activity in activities):
            raise TypeError('activity parameter must derive from BaseActivity')
        activities = [activity.to_dict() for activity in activities]

        status = options.get('status', None)
        if status:
            if status is Status.offline:
                status = 'invisible'
            else:
                status = str(status)

        idle_since = options.get('idle_since', None)
        if idle_since:
            if not isinstance(idle_since, datetime.datetime):
                raise TypeError('idle_since parameter must be a datetime.datetime')
            since = int(idle_since.timestamp() * 1000)
        else:
            since = 0

        chunk_guilds = options.get('chunk_guilds_at_startup', MISSING)
        subscribe_guilds = options.get('guild_subscriptions', options.get('request_guilds', True))

        cache_flags = options.get('member_cache_flags', None)
        if cache_flags is None:
            cache_flags = MemberCacheFlags.all()
        else:
            if not isinstance(cache_flags, MemberCacheFlags):
                raise TypeError(f'member_cache_flags parameter must be MemberCacheFlags not {type(cache_flags)!r}')

        if not cache_flags.joined and chunk_guilds:
            raise ClientException('Cannot chunk guilds at startup without a member cache')
        if chunk_guilds and not subscribe_guilds:
            raise ClientException('Cannot chunk guilds at startup without subscribing to them')

        self._chunk_guilds: bool = chunk_guilds if chunk_guilds is not MISSING else (subscribe_guilds and cache_flags.joined)
        self._subscribe_guilds: bool = subscribe_guilds
        self.member_cache_flags: MemberCacheFlags = cache_flags
        self._activities: List[ActivityPayload] = activities
        self._status: Optional[str] = status
        self._afk: bool = options.get('afk', False)
        self._idle_since: int = since
        self.overriden_rtc_regions: Optional[List[str]] = options.get('preferred_rtc_regions', None)

        if cache_flags._empty:
            self.store_user = self.create_user

        self.parsers: Dict[str, Callable[[Any], None]]
        self.parsers = parsers = {}
        for attr, func in inspect.getmembers(self):
            if attr.startswith('parse_'):
                parsers[attr[6:].upper()] = func

        self.clear(full=True)

    def clear(self, *, full: bool = False) -> None:
        self.user: Optional[ClientUser] = None
        self._users: weakref.WeakValueDictionary[int, User] = weakref.WeakValueDictionary()
        self.settings: Optional[UserSettings] = None
        self.consents: Optional[TrackingSettings] = None
        self.connections: Dict[str, Connection] = {}
        self.pending_payments: Dict[int, Payment] = {}
        self.analytics_token: Optional[str] = None
        self.preferred_rtc_regions: List[str] = []
        self.country_code: Optional[str] = None
        self.api_code_version: int = 0
        self.session_type: Optional[str] = None
        self.auth_session_id: Optional[str] = None
        self.required_action: Optional[RequiredActionType] = None
        self.friend_suggestion_count: int = 0
        self.disclose: List[str] = []
        self._emojis: Dict[int, Emoji] = {}
        self._stickers: Dict[int, GuildSticker] = {}
        self._guilds: Dict[int, Guild] = {}
        self.tutorial: Tutorial = Tutorial.default(self)

        self._read_states: Dict[int, Dict[int, ReadState]] = {}
        self.read_state_version: int = 0

        self.guild_settings: Dict[Optional[int], GuildSettings] = {}
        self.guild_settings_version: int = 0

        self._calls: Dict[int, Call] = {}
        self._call_message_cache: Dict[int, Message] = {}  # Hopefully this won't be a memory leak
        self._voice_clients: Dict[int, VoiceProtocol] = {}
        self._voice_states: Dict[int, VoiceState] = {}

        self._interaction_cache: Dict[Union[int, str], Tuple[int, Optional[str], MessageableChannel]] = {}
        self._interactions: OrderedDict[Union[int, str], Interaction] = OrderedDict()  # LRU of max size 15
        self._relationships: Dict[int, Relationship] = {}
        self._private_channels: Dict[int, PrivateChannel] = {}
        self._private_channels_by_user: Dict[int, DMChannel] = {}

        self._guild_presences: Dict[int, Dict[int, Presence]] = {}
        self._presences: Dict[int, Presence] = {}
        self._sessions: Dict[str, Session] = {}

        if self.max_messages is not None:
            self._messages: Optional[Deque[Message]] = deque(maxlen=self.max_messages)
        else:
            self._messages: Optional[Deque[Message]] = None

        self.experiments: Dict[int, UserExperiment] = {}
        self.guild_experiments: Dict[int, GuildExperiment] = {}

        if full:
            self.subscriptions: GuildSubscriptions = GuildSubscriptions(self)

    def process_chunk_requests(self, guild_id: int, nonce: Optional[str], members: List[Member], complete: bool) -> None:
        removed = []
        for key, request in self._chunk_requests.items():
            if request.guild_id == guild_id and request.nonce == nonce:
                request.add_members(members)
                if complete:
                    request.done()
                    if request.oneshot:
                        removed.append(key)

        for key in removed:
            del self._chunk_requests[key]

    def call_handlers(self, key: str, *args: Any, **kwargs: Any) -> None:
        try:
            func = self.handlers[key]
        except KeyError:
            pass
        else:
            func(*args, **kwargs)

    async def call_hooks(self, key: str, *args: Any, **kwargs: Any) -> None:
        try:
            coro = self.hooks[key]
        except KeyError:
            pass
        else:
            await coro(*args, **kwargs)

    async def async_setup(self) -> None:
        pass

    @property
    def session_id(self) -> Optional[str]:
        if self.ws:
            return self.ws.session_id

    @property
    def ws(self):
        return self.client.ws

    @property
    def self_id(self) -> Optional[int]:
        u = self.user
        return u.id if u else None

    @property
    def locale(self) -> str:
        return str(getattr(self.user, 'locale', 'en-US'))

    @property
    def voice_clients(self) -> List[VoiceProtocol]:
        return list(self._voice_clients.values())

    def _update_voice_state(
        self, data: VoiceStatePayload, channel_id: Optional[int]
    ) -> Tuple[Optional[User], VoiceState, VoiceState]:
        user_id = int(data['user_id'])
        user = self.get_user(user_id)
        channel: Optional[Union[DMChannel, GroupChannel]] = self._get_private_channel(channel_id)

        try:
            # Check if we should remove the voice state from cache
            if channel is None:
                after = self._voice_states.pop(user_id)
            else:
                after = self._voice_states[user_id]

            before = copy.copy(after)
            after._update(data, channel)
        except KeyError:
            # if we're here then add it into the cache
            after = VoiceState(data=data, channel=channel)
            before = VoiceState(data=data, channel=None)
            self._voice_states[user_id] = after

        return user, before, after

    def _voice_state_for(self, user_id: int) -> Optional[VoiceState]:
        return self._voice_states.get(user_id)

    def _get_voice_client(self, guild_id: Optional[int]) -> Optional[VoiceProtocol]:
        # The keys of self._voice_clients are ints
        return self._voice_clients.get(guild_id)  # type: ignore

    def _add_voice_client(self, guild_id: int, voice: VoiceProtocol) -> None:
        self._voice_clients[guild_id] = voice

    def _remove_voice_client(self, guild_id: int) -> None:
        self._voice_clients.pop(guild_id, None)

    def _get_preferred_regions(self) -> Dict[str, Union[List[str], str]]:
        regions = self.overriden_rtc_regions if self.overriden_rtc_regions is not None else self.client.preferred_rtc_regions
        if regions:
            return {'preferred_regions': regions, 'preferred_region': regions[0]}
        return {}

    def _update_references(self, ws: DiscordWebSocket) -> None:
        for vc in self.voice_clients:
            vc.main_ws = ws  # type: ignore # Silencing the unknown attribute (ok at runtime).

    def _add_interaction(self, interaction: Interaction) -> None:
        self._interactions[interaction.id] = interaction
        if len(self._interactions) > 15:
            self._interactions.popitem(last=False)

    def store_user(self, data: Union[UserPayload, PartialUserPayload], *, cache: bool = True) -> User:
        # this way is 300% faster than `dict.setdefault`.
        user_id = int(data['id'])
        try:
            return self._users[user_id]
        except KeyError:
            user = User(state=self, data=data)
            if cache:
                self._users[user_id] = user
            return user

    def create_user(self, data: Union[UserPayload, PartialUserPayload], cache: bool = False) -> User:
        user_id = int(data['id'])
        if user_id == self.self_id:
            return self.user  # type: ignore
        return User(state=self, data=data)

    def get_user(self, id: int) -> Optional[User]:
        return self._users.get(id)

    def store_emoji(self, guild: Guild, data: EmojiPayload) -> Emoji:
        # The id will be present here
        emoji_id = int(data['id'])  # type: ignore
        emoji = Emoji(guild=guild, state=self, data=data)
        if not self.is_guild_evicted(guild):
            self._emojis[emoji_id] = emoji
        return emoji

    def store_sticker(self, guild: Guild, data: GuildStickerPayload) -> GuildSticker:
        sticker_id = int(data['id'])
        sticker = GuildSticker(state=self, data=data)
        if not self.is_guild_evicted(guild):
            self._stickers[sticker_id] = sticker
        return sticker

    @property
    def guilds(self) -> Sequence[Guild]:
        return utils.SequenceProxy(self._guilds.values())

    def _get_guild(self, guild_id: Optional[int], /) -> Optional[Guild]:
        # The keys of self._guilds are ints
        return self._guilds.get(guild_id)  # type: ignore

    def _get_or_create_unavailable_guild(self, guild_id: int, /) -> Guild:
        return self._guilds.get(guild_id) or Guild._create_unavailable(state=self, guild_id=guild_id)

    def _add_guild(self, guild: Guild, /) -> None:
        self._guilds[guild.id] = guild

    def _remove_guild(self, guild: Guild, /) -> None:
        self._guilds.pop(guild.id, None)
        self._guild_presences.pop(guild.id, None)

        # Nuke all read states
        for state_type in (ReadStateType.scheduled_events, ReadStateType.guild_home, ReadStateType.onboarding):
            read_state = self.get_read_state(guild.id, state_type, if_exists=True)
            if read_state is not None:
                self.remove_read_state(read_state)

        # Nuke guild expressions
        for emoji in guild.emojis:
            self._emojis.pop(emoji.id, None)

        for sticker in guild.stickers:
            self._stickers.pop(sticker.id, None)

        del guild

    def create_guild(self, guild: BaseGuildPayload, /) -> Guild:
        return Guild(data=guild, state=self)

    @property
    def emojis(self) -> Sequence[Emoji]:
        return utils.SequenceProxy(self._emojis.values())

    @property
    def stickers(self) -> Sequence[GuildSticker]:
        return utils.SequenceProxy(self._stickers.values())

    def get_emoji(self, emoji_id: Optional[int]) -> Optional[Emoji]:
        # the keys of self._emojis are ints
        return self._emojis.get(emoji_id)  # type: ignore

    def get_sticker(self, sticker_id: Optional[int]) -> Optional[GuildSticker]:
        # the keys of self._stickers are ints
        return self._stickers.get(sticker_id)  # type: ignore

    @property
    def private_channels(self) -> Sequence[PrivateChannel]:
        return utils.SequenceProxy(self._private_channels.values())

    async def call_connect(self, channel_id: int) -> None:
        # This is now no longer needed with the AUTO_CALL_CONNECT capability
        if self.ws is None:
            return

        await self.ws.call_connect(channel_id)

    def _get_private_channel(self, channel_id: Optional[int]) -> Optional[PrivateChannel]:
        # The keys of self._private_channels are ints
        return self._private_channels.get(channel_id)  # type: ignore

    def _get_private_channel_by_user(self, user_id: Optional[int]) -> Optional[DMChannel]:
        # The keys of self._private_channels are ints
        return self._private_channels_by_user.get(user_id)  # type: ignore

    def _add_private_channel(self, channel: PrivateChannel) -> None:
        channel_id = channel.id
        self._private_channels[channel_id] = channel

        if isinstance(channel, DMChannel) and channel.recipient:
            self._private_channels_by_user[channel.recipient.id] = channel

    def add_dm_channel(self, data: DMChannelPayload) -> DMChannel:
        # self.user is *always* cached when this is called
        channel = DMChannel(me=self.user, state=self, data=data)  # type: ignore
        self._add_private_channel(channel)
        return channel

    def _remove_private_channel(self, channel: PrivateChannel) -> None:
        self._private_channels.pop(channel.id, None)
        if isinstance(channel, DMChannel):
            recipient = channel.recipient
            if recipient is not None:
                self._private_channels_by_user.pop(recipient.id, None)

    def _get_message(self, msg_id: Optional[int]) -> Optional[Message]:
        return (
            utils.find(lambda m: m.id == msg_id, reversed(self._messages))
            if self._messages
            else utils.find(lambda m: m.id == msg_id, reversed(self._call_message_cache.values()))
        )

    def _add_guild_from_data(self, data: GuildPayload) -> Guild:
        guild = self.create_guild(data)
        self._add_guild(guild)
        return guild

    def _guild_needs_chunking(self, guild: Guild) -> bool:
        return self._chunk_guilds and not guild.chunked and not guild.unavailable

    async def _can_chunk_guild(self, guild: Guild) -> bool:
        if not guild.me:
            await guild.query_members(user_ids=[self.self_id], cache=True)  # type: ignore # self_id is always present here

        return guild.me is not None and any(
            (
                guild.me.guild_permissions.kick_members,
                guild.me.guild_permissions.ban_members,
                guild.me.guild_permissions.manage_roles,
            )
        )

    def _get_guild_channel(
        self, data: PartialMessagePayload, guild_id: Optional[int] = None
    ) -> Tuple[Union[Channel, Thread], Optional[Guild]]:
        channel_id = int(data['channel_id'])
        try:
            guild_id = guild_id or int(data['guild_id'])
            guild = self._get_guild(guild_id)
        except KeyError:
            channel = self.get_channel(channel_id)
            guild = None
        else:
            channel = guild and guild._resolve_channel(channel_id)

        return channel or PartialMessageable(state=self, guild_id=guild_id, id=channel_id), guild

    async def _delete_messages(self, channel_id, messages, reason: Optional[str] = None) -> None:
        delete_message = self.http.delete_message
        for msg in messages:
            try:
                await delete_message(channel_id, msg.id, reason=reason)
            except NotFound:
                pass

    def _update_poll_counts(self, message: Message, answer_id: int, added: bool, self_voted: bool = False) -> Optional[Poll]:
        poll = message.poll
        if not poll:
            return
        poll._handle_vote(answer_id, added, self_voted)
        return poll

    def _update_poll_results(self, from_: Message, to: Union[Message, int]) -> None:
        if isinstance(to, Message):
            cached = self._get_message(to.id)
        elif isinstance(to, int):
            cached = self._get_message(to)

            if cached is None:
                return

            to = cached
        else:
            return

        if to.poll is None:
            return

        to.poll._update_results_from_message(from_)

        if cached is not None and cached.poll:
            cached.poll._update_results_from_message(from_)

    def subscribe_guild(
        self, guild: Guild, typing: bool = True, activities: bool = True, threads: bool = True, member_updates: bool = True
    ) -> Coroutine:
        return self.subscriptions.subscribe_to(
            guild, typing=typing, activities=activities, threads=threads, member_updates=member_updates
        )

    def chunker(
        self,
        guild_ids: List[Snowflake],
        query: Optional[str] = '',
        limit: int = 0,
        presences: bool = True,
        *,
        user_ids: Optional[List[Snowflake]] = None,
        nonce: Optional[str] = None,
    ):
        return self.ws.request_chunks(
            guild_ids, query=query, limit=limit, presences=presences, user_ids=user_ids, nonce=nonce
        )

    async def query_members(
        self,
        guild: Guild,
        query: Optional[str],
        limit: int,
        user_ids: Optional[List[Snowflake]],
        cache: bool,
        presences: bool,
    ) -> List[Member]:
        guild_id = guild.id
        request = ChunkRequest(guild.id, self.loop, self._get_guild, cache=cache)
        self._chunk_requests[request.nonce] = request

        try:
            await self.chunker(
                [guild_id], query=query, limit=limit, presences=presences, user_ids=user_ids, nonce=request.nonce
            )
            return await asyncio.wait_for(request.wait(), timeout=30.0)
        except asyncio.TimeoutError:
            _log.warning('Timed out waiting for chunks with query %r and limit %d for guild ID %d.', query, limit, guild_id)
            raise

    async def search_recent_members(
        self,
        guild: Guild,
        query: str = '',
        limit: Optional[int] = None,
        cache: bool = False,
    ) -> List[Member]:
        guild_id = guild.id
        request = ChunkRequest(guild.id, self.loop, self._get_guild, limit=limit, cache=cache, oneshot=False)
        self._chunk_requests[request.nonce] = request

        # Unlike query members, this OP is paginated
        old_continuation_token = None
        continuation_token = None
        while True:
            try:
                await self.ws.search_recent_members(guild_id, query=query, nonce=request.nonce, after=continuation_token)
                returned = await asyncio.wait_for(request.wait(), timeout=30.0)
            except asyncio.TimeoutError:
                _log.warning(
                    'Timed out waiting for search chunks with query %r and limit %d for guild ID %d.',
                    query,
                    limit,
                    guild_id,
                )
                raise

            if (limit is not None and request.remaining < 1) or len(returned) < 1:
                break

            # Sort the members by joined_at timestamp and grab the oldest one
            request.buffer.sort(key=lambda m: m.joined_at or utils.utcnow())
            old_continuation_token = continuation_token
            continuation_token = request.buffer[0].id
            if continuation_token == old_continuation_token:
                break

        self._chunk_requests.pop(request.nonce, None)
        return list(set(request.buffer))

    async def _delay_ready(self) -> None:
        manager = self.subscriptions
        manager.blocked = True

        try:
            # Try to only send one OP each
            member_nonce = utils._generate_nonce()
            states = []
            to_chunk = []

            if not manager.empty:
                await manager._requeue_subscriptions()

            for guild in self._guilds.values():
                if self._subscribe_guilds:
                    await self.subscribe_guild(guild)

                if self._guild_needs_chunking(guild):
                    if await self._can_chunk_guild(guild):
                        future = await self.chunk_guild(guild, wait=False, nonce=member_nonce)
                        to_chunk.append(guild.id)
                        states.append((guild, future))
                    elif not guild._offline_members_hidden:
                        request = MemberSidebar(guild, MISSING, chunk=True, cache=True, loop=self.loop, delay=0)
                        if not request.channels:
                            # Not possible to scrape here
                            continue

                        self._scrape_requests[guild.id] = request
                        request.start()
                        states.append((guild, request.get_future()))

            manager.blocked = False
            await self.chunker(to_chunk, nonce=member_nonce)

            for guild, future in states:
                timeout = self._chunk_timeout(guild)

                try:
                    await asyncio.wait_for(future, timeout=timeout)
                except asyncio.TimeoutError:
                    _log.warning('Timed out waiting for chunks for guild ID %s.', guild.id)
                except (ClientException, InvalidData):
                    pass
        except asyncio.CancelledError:
            pass
        else:
            # Dispatch the event
            self.call_handlers('ready')
            self.dispatch('ready')
        finally:
            # Make sure we don't block it forever
            manager.blocked = False
            self._ready_task = None

    def parse_ready(self, data: gw.ReadyEvent) -> None:
        if self._ready_task is not None:
            self._ready_task.cancel()
        self.clear()
        self._ready_data = data

        # Clear the ACK token
        self.http.ack_token = None

        # Self parsing
        self.user = user = ClientUser(state=self, data=data['user'])
        self._users[user.id] = user  # type: ignore

        # Read state parsing
        read_states = data.get('read_state', {})
        for read_state in read_states['entries']:
            item = ReadState(state=self, data=read_state)
            self.store_read_state(item)
        self.read_state_version = read_states.get('version', 0)

        # Guild settings parsing
        guild_settings = data.get('user_guild_settings', {})
        self.guild_settings = {
            utils._get_as_snowflake(entry, 'guild_id'): GuildSettings(data=entry, state=self)
            for entry in guild_settings.get('entries', [])
        }
        self.guild_settings_version = guild_settings.get('version', 0)

        # Experiments
        self.experiments = {exp[0]: UserExperiment(state=self, data=exp) for exp in data.get('experiments', [])}
        self.guild_experiments = {exp[0]: GuildExperiment(state=self, data=exp) for exp in data.get('guild_experiments', [])}

        # Extras
        self.analytics_token = data.get('analytics_token')
        self.preferred_rtc_regions = data.get('geo_ordered_rtc_regions', ['us-central'])
        self.settings = UserSettings(self, data.get('user_settings_proto', ''))
        self.consents = TrackingSettings(data=data.get('consents', {}), state=self)
        self.country_code = data.get('country_code', 'US')
        self.api_code_version = data.get('api_code_version', 1)
        self.session_type = data.get('session_type', 'normal')
        self.auth_session_id = data.get('auth_session_id_hash')
        self.connections = {c['id']: Connection(state=self, data=c) for c in data.get('connected_accounts', [])}
<<<<<<< HEAD
        self.pending_payments = {int(p['id']): Payment(state=self, data=p) for p in (data.get('pending_payments') or [])}
=======
       # self.pending_payments = {int(p['id']): Payment(state=self, data=p) for p in data.get('pending_payments', [])}
        self.pending_payments = None
>>>>>>> 371821a9
        self.required_action = try_enum(RequiredActionType, data['required_action']) if 'required_action' in data else None
        self.friend_suggestion_count = data.get('friend_suggestion_count', 0)

        if 'sessions' in data:
            self.parse_sessions_replace(data['sessions'], from_ready=True)

        if 'auth_token' in data:
            self.http._token(data['auth_token'])

        if 'tutorial' in data and data['tutorial']:
            self.tutorial = Tutorial(state=self, data=data['tutorial'])

        # Before parsing the rest, we wait for READY_SUPPLEMENTAL
        # This has voice state objects, as well as an initial member cache

    def parse_ready_supplemental(self, extra_data: gw.ReadySupplementalEvent) -> None:
        data = self._ready_data

        # Temp user parsing
        user = self.user
        temp_users: Dict[int, PartialUserPayload] = {int(data['user']['id']): data['user']}
        for u in data.get('users', []):
            u_id = int(u['id'])
            temp_users[u_id] = u

        # Discord bad
        for guild_data, guild_extra, merged_members, merged_me, merged_presences in zip(
            data.get('guilds', []),
            extra_data.get('guilds', []),
            extra_data.get('merged_members', []),
            data.get('merged_members', []),
            extra_data['merged_presences'].get('guilds', []),
        ):
            for presence in merged_presences:
                presence['user'] = {'id': presence['user_id']}  # type: ignore

            if 'properties' in guild_data:
                guild_data.update(guild_data.pop('properties'))  # type: ignore

            voice_states = guild_data.setdefault('voice_states', [])
            voice_states.extend(guild_extra.get('voice_states', []))
            members = guild_data.setdefault('members', [])
            members.extend(merged_me)
            members.extend(merged_members)
            presences = guild_data.setdefault('presences', [])
            presences.extend(merged_presences)

            for member in members:
                if 'user' not in member:
                    member['user'] = temp_users.get(int(member.pop('user_id')))

            for voice_state in voice_states:
                if 'member' not in voice_state:
                    member = utils.find(lambda m: m['user']['id'] == voice_state['user_id'], members)
                    if member:
                        voice_state['member'] = member

        # Guild parsing
        for guild_data in data.get('guilds', []):
            self._add_guild_from_data(guild_data)

        # Relationship parsing
        for relationship in data.get('relationships', []):
            try:
                r_id = int(relationship['id'])
            except KeyError:
                continue
            else:
                if 'user' not in relationship:
                    relationship['user'] = temp_users[int(relationship.pop('user_id'))]
                self._relationships[r_id] = Relationship(state=self, data=relationship)

        # Relationship presence parsing
        for presence in extra_data['merged_presences'].get('friends', []):
            user_id = int(presence.pop('user_id'))  # type: ignore
            self.store_presence(user_id, self.create_presence(presence))

        # Private channel parsing
        for pm in data.get('private_channels', []) + extra_data.get('lazy_private_channels', []):
            factory, _ = _private_channel_factory(pm['type'])
            if 'recipients' not in pm:
                pm['recipients'] = [temp_users[int(u_id)] for u_id in pm.pop('recipient_ids')]  # type: ignore
            self._add_private_channel(factory(me=user, data=pm, state=self))  # type: ignore

        # Disloses
        self.disclose = data.get('disclose', [])

        # We're done
        del self._ready_data
        self.call_handlers('connect')
        self.dispatch('connect')
        self._ready_task = asyncio.create_task(self._delay_ready())

    def parse_resumed(self, data: gw.ResumedEvent) -> None:
        self.dispatch('resumed')

    def parse_passive_update_v2(self, data: gw.PassiveUpdateV2Event) -> None:
        # PASSIVE_UPDATE_V2 is sent for large guilds you are not subscribed to
        # in order to keep their members/read and voice states up-to-date; it replaces CHANNEL_UNREADS_UPDATE and PASSIVE_UPDATE_V1
        guild = self._get_guild(int(data['guild_id']))
        if not guild:
            _log.debug('PASSIVE_UPDATE_V2 referencing an unknown guild ID: %s. Discarding.', data['guild_id'])
            return

        for user_id in map(int, data.get('removed_voice_states', [])):
            guild._voice_states.pop(user_id, None)

        for channel_data in data.get('updated_channels', []):
            channel = guild.get_channel(int(channel_data['id']))
            if not channel:
                continue
            channel.last_message_id = utils._get_as_snowflake(channel_data, 'last_message_id')  # type: ignore
            if 'last_pin_timestamp' in channel_data and hasattr(channel, 'last_pin_timestamp'):
                channel.last_pin_timestamp = utils.parse_time(channel_data['last_pin_timestamp'])  # type: ignore

        members = {int(m['user']['id']): m for m in data.get('members', [])}

        cache_flags = self.member_cache_flags
        for k, member_data in members.items():
            member = guild.get_member(k)
            if member is not None:
                member._update(member_data)
            else:
                if cache_flags.voice:
                    member = Member(data=member_data, guild=guild, state=self)
                    guild._add_member(member)

        for voice_state in data.get('updated_voice_states', []):
            user_id = int(voice_state['user_id'])
            member_data = members.get(user_id)
            if member_data:
                voice_state['member'] = member_data
            guild._update_voice_state(voice_state, utils._get_as_snowflake(voice_state, 'channel_id'))

    def parse_message_create(self, data: gw.MessageCreateEvent) -> None:
        channel, _ = self._get_guild_channel(data)

        # channel will be the correct type here
        message = Message(channel=channel, data=data, state=self)  # type: ignore
        self.dispatch('message', message)
        if self._messages is not None:
            self._messages.append(message)
        if message.call is not None:
            self._call_message_cache[message.id] = message
        if channel:
            channel.last_message_id = message.id  # type: ignore

        read_state = self.get_read_state(channel.id)
        if message.author.id == self.self_id:
            # Implicitly mark our own messages as read
            read_state.last_acked_id = message.id
        if (
            not message.author.is_blocked()
            and not (channel.type == ChannelType.group and message.type == MessageType.recipient_remove)
            and message._is_self_mentioned()
        ):
            # Increment mention count if applicable
            read_state.badge_count += 1

    def parse_message_delete(self, data: gw.MessageDeleteEvent) -> None:
        raw = RawMessageDeleteEvent(data)
        found = self._get_message(raw.message_id)
        raw.cached_message = found
        self.dispatch('raw_message_delete', raw)
        if self._messages is not None and found is not None:
            self.dispatch('message_delete', found)
            self._messages.remove(found)

    def parse_message_delete_bulk(self, data: gw.MessageDeleteBulkEvent) -> None:
        raw = RawBulkMessageDeleteEvent(data)
        if self._messages:
            found_messages = [message for message in self._messages if message.id in raw.message_ids]
        else:
            found_messages = []
        raw.cached_messages = found_messages
        self.dispatch('raw_bulk_message_delete', raw)
        if found_messages:
            self.dispatch('bulk_message_delete', found_messages)
            for msg in found_messages:
                # self._messages won't be None here
                self._messages.remove(msg)  # type: ignore

    def parse_message_update(self, data: gw.MessageUpdateEvent) -> None:
        channel, _ = self._get_guild_channel(data)
        # channel would be the correct type here
        updated_message = Message(channel=channel, data=data, state=self)  # type: ignore

        raw = RawMessageUpdateEvent(data=data, message=updated_message)
        cached_message = self._get_message(updated_message.id)
        if cached_message is not None:
            older_message = copy.copy(cached_message)
            raw.cached_message = older_message
            self.dispatch('raw_message_edit', raw)
            cached_message._update(data)
            # Coerce the `after` parameter to take the new updated Member
            # ref: #5999
            older_message.author = updated_message.author
            self.dispatch('message_edit', older_message, updated_message)
        else:
            self.dispatch('raw_message_edit', raw)

    def parse_message_ack(self, data: gw.MessageAckEvent) -> None:
        self.read_state_version = data.get('version', self.read_state_version)
        channel_id = int(data['channel_id'])
        channel = self.get_channel(channel_id)
        if channel is None:
            _log.debug('MESSAGE_ACK referencing an unknown channel ID: %s. Discarding.', channel_id)
            return

        raw = RawMessageAckEvent(data)
        message_id = int(data['message_id'])
        message = self._get_message(message_id)
        raw.cached_message = message

        read_state = self.get_read_state(channel_id)
        read_state.last_acked_id = message_id
        if 'mention_count' in data:
            read_state.badge_count = data['mention_count']
        if 'flags' in data and data['flags'] is not None:
            read_state._flags = data['flags']
        if 'last_viewed' in data and data['last_viewed']:
            read_state.last_viewed = read_state.unpack_last_viewed(data['last_viewed'])

        self.dispatch('raw_message_ack', raw)
        if message is not None:
            self.dispatch('message_ack', message, raw.manual)

    def parse_message_reaction_add(self, data: gw.MessageReactionAddEvent) -> None:
        emoji = data['emoji']
        emoji_id = utils._get_as_snowflake(emoji, 'id')
        emoji = PartialEmoji.with_state(self, id=emoji_id, animated=emoji.get('animated', False), name=emoji['name'])  # type: ignore
        raw = RawReactionActionEvent(data, emoji, 'REACTION_ADD')

        member_data = data.get('member')
        if member_data:
            guild = self._get_guild(raw.guild_id)
            if guild is not None:
                raw.member = Member(data=member_data, guild=guild, state=self)
            else:
                raw.member = None
        else:
            raw.member = None
        self.dispatch('raw_reaction_add', raw)

        # rich interface here
        message = self._get_message(raw.message_id)
        if message is not None:
            emoji = self._upgrade_partial_emoji(emoji)
            reaction = message._add_reaction(data, emoji, raw.user_id)
            user = raw.member or self._get_reaction_user(message.channel, raw.user_id)

            if user:
                self.dispatch('reaction_add', reaction, user)

    def parse_message_reaction_remove_all(self, data: gw.MessageReactionRemoveAllEvent) -> None:
        raw = RawReactionClearEvent(data)
        self.dispatch('raw_reaction_clear', raw)

        message = self._get_message(raw.message_id)
        if message is not None:
            old_reactions = message.reactions.copy()
            message.reactions.clear()
            self.dispatch('reaction_clear', message, old_reactions)

    def parse_message_reaction_remove(self, data: gw.MessageReactionRemoveEvent) -> None:
        emoji = PartialEmoji.from_dict(data['emoji'])
        emoji._state = self
        raw = RawReactionActionEvent(data, emoji, 'REACTION_REMOVE')
        self.dispatch('raw_reaction_remove', raw)

        message = self._get_message(raw.message_id)
        if message is not None:
            emoji = self._upgrade_partial_emoji(emoji)
            try:
                reaction = message._remove_reaction(data, emoji, raw.user_id)
            except (AttributeError, ValueError):  # eventual consistency lol
                pass
            else:
                user = self._get_reaction_user(message.channel, raw.user_id)
                if user:
                    self.dispatch('reaction_remove', reaction, user)

    def parse_message_reaction_remove_emoji(self, data: gw.MessageReactionRemoveEmojiEvent) -> None:
        emoji = PartialEmoji.from_dict(data['emoji'])
        emoji._state = self
        raw = RawReactionClearEmojiEvent(data, emoji)
        self.dispatch('raw_reaction_clear_emoji', raw)

        message = self._get_message(raw.message_id)
        if message is not None:
            try:
                reaction = message._clear_emoji(emoji)
            except (AttributeError, ValueError):  # eventual consistency lol
                pass
            else:
                if reaction:
                    self.dispatch('reaction_clear_emoji', reaction)

    def parse_recent_mention_delete(self, data: gw.RecentMentionDeleteEvent) -> None:
        message_id = int(data['message_id'])
        message = self._get_message(message_id)
        if message is not None:
            self.dispatch('recent_mention_delete', message)
        self.dispatch('raw_recent_mention_delete', message_id)

    def parse_presences_replace(self, data: List[gw.PartialPresenceUpdate]) -> None:
        for presence in data:
            self.parse_presence_update(presence)

    def _handle_presence_update(self, guild: Optional[Guild], data: gw.BasePresenceUpdate):
        guild_id = guild.id if guild else None
        user = data['user']
        user_id = int(user['id'])

        presence = self.get_presence(user_id, guild_id)
        if presence is not None:
            old_presence = Presence._copy(presence)
            presence._update(data, self)
        else:
            old_presence = Presence._offline()
            presence = self.store_presence(user_id, self.create_presence(data), guild_id)

        if not guild:
            try:
                relationship = self.create_implicit_relationship(self.store_user(user))
            except (KeyError, ValueError):
                # User object is partial, so we can't continue
                _log.debug('PRESENCE_UPDATE referencing an unknown relationship ID: %s. Discarding.', user_id)
                return

            user_update = relationship.user._update_self(user)
            if old_presence != presence:
                old_relationship = Relationship._copy(relationship, old_presence)
                self.dispatch('presence_update', old_relationship, relationship)
        else:
            member = guild.get_member(user_id)
            if member is None:
                _log.debug('PRESENCE_UPDATE referencing an unknown member ID: %s. Discarding.', user_id)
                return

            user_update = member._user._update_self(user)
            if old_presence != presence:
                old_member = Member._copy(member)
                old_member._presence = old_presence
                self.dispatch('presence_update', old_member, member)

        if user_update:
            self.dispatch('user_update', user_update[0], user_update[1])

    def parse_presence_update(self, data: gw.PresenceUpdateEvent) -> None:
        guild_id = utils._get_as_snowflake(data, 'guild_id')
        guild = self._get_guild(guild_id)
        if guild_id and not guild:
            _log.debug('PRESENCE_UPDATE referencing an unknown guild ID: %s. Discarding.', guild_id)
            return

        self._handle_presence_update(guild, data)

    def parse_user_update(self, data: gw.UserUpdateEvent) -> None:
        # Clear the ACK token
        self.http.ack_token = None
        if self.user:
            self.user._full_update(data)

    def parse_user_note_update(self, data: gw.UserNoteUpdateEvent) -> None:
        # The gateway does not provide note objects on READY with our default capabilities
        # so we cannot have (old, new) event dispatches
        user_id = int(data['id'])
        text = data['note']
        user = self.get_user(user_id)
        if user:
            note = user.note
            note._value = text
        else:
            note = Note(self, user_id, note=text)

        self.dispatch('note_update', note)

    # def parse_user_settings_update(self, data) -> None:
    #     new_settings = self.settings
    #     old_settings = copy.copy(new_settings)
    #     new_settings._update(data)
    #     self.dispatch('settings_update', old_settings, new_settings)
    #     self.dispatch('internal_settings_update', old_settings, new_settings)

    def parse_user_settings_proto_update(self, data: gw.ProtoSettingsEvent):
        type = UserSettingsType(data['settings']['type'])
        if type == UserSettingsType.preloaded_user_settings:
            settings = self.settings
            if settings:
                old_settings = UserSettings._copy(settings)
                settings._update(data['settings']['proto'], partial=data.get('partial', False))
                self.dispatch('settings_update', old_settings, settings)
                self.dispatch('internal_settings_update', old_settings, settings)
        elif type == UserSettingsType.frecency_user_settings:
            ...
        elif type == UserSettingsType.test_settings:
            _log.debug('Received test settings proto update. Data: %s', data['settings']['proto'])
        else:
            _log.warning('Unknown user settings proto type: %s', type.value)

    def parse_user_guild_settings_update(self, data: gw.UserGuildSettingsEvent) -> None:
        guild_id = utils._get_as_snowflake(data, 'guild_id')

        settings = self.guild_settings.get(guild_id)
        if settings is not None:
            old_settings = copy.copy(settings)
            settings._update(data)
        else:
            old_settings = None
            settings = GuildSettings(data=data, state=self)
        self.guild_settings_version = data.get('version', self.guild_settings_version)
        self.dispatch('guild_settings_update', old_settings, settings)

    def parse_user_required_action_update(self, data: gw.RequiredActionEvent) -> None:
        required_action = try_enum(RequiredActionType, data['required_action']) if data['required_action'] else None
        self.required_action = required_action
        self.dispatch('required_action_update', required_action)

    def parse_user_non_channel_ack(self, data: gw.NonChannelAckEvent) -> None:
        self.read_state_version = data.get('version', self.read_state_version)

        raw = RawUserFeatureAckEvent(data)
        read_state = self.get_read_state(self.self_id, raw.type)  # type: ignore
        read_state.last_acked_id = int(data['entity_id'])
        self.dispatch('user_feature_ack', raw)

    def parse_user_connections_update(self, data: Union[gw.ConnectionEvent, gw.PartialConnectionEvent]) -> None:
        self.dispatch('connections_update')

        id = data.get('id')
        if id is None or 'user_id' in data:
            return

        if id not in self.connections:
            self.connections[id] = connection = Connection(state=self, data=data)
            self.dispatch('connection_create', connection)
        else:
            # TODO: We can also get to this point if the connection has been deleted
            # We can detect that by checking if the payload is identical to the previous payload
            # However, certain events can also trigger updates with identical payloads, so we can't rely on that
            # For now, we assume everything is an update; thanks Discord
            connection = self.connections[id]
            old_connection = copy.copy(connection)
            connection._update(data)
            self.dispatch('connection_update', old_connection, connection)

    def parse_user_connections_link_callback(self, data: gw.ConnectionsLinkCallbackEvent) -> None:
        self.dispatch('connections_link_callback', data['provider'], data['callback_code'], data['callback_state'])

    def parse_user_payment_sources_update(self, data: gw.NoEvent) -> None:
        self.dispatch('payment_sources_update')

    def parse_user_subscriptions_update(self, data: gw.NoEvent) -> None:
        self.dispatch('subscriptions_update')

    def parse_user_payment_client_add(self, data: gw.PaymentClientAddEvent) -> None:
        self.dispatch('payment_client_add', data['purchase_token_hash'], utils.parse_time(data['expires_at']))

    def parse_user_premium_guild_subscription_slot_create(self, data: gw.PremiumGuildSubscriptionSlotEvent) -> None:
        slot = PremiumGuildSubscriptionSlot(state=self, data=data)
        self.dispatch('premium_guild_subscription_slot_create', slot)

    def parse_user_premium_guild_subscription_slot_update(self, data: gw.PremiumGuildSubscriptionSlotEvent) -> None:
        slot = PremiumGuildSubscriptionSlot(state=self, data=data)
        self.dispatch('premium_guild_subscription_slot_update', slot)

    def parse_user_achievement_update(self, data: gw.AchievementUpdatePayload) -> None:
        achievement: AchievementPayload = data.get('achievement')  # type: ignore
        application_id = data.get('application_id')
        if not achievement or not application_id:
            _log.warning('USER_ACHIEVEMENT_UPDATE payload has invalid data: %s. Discarding.', list(data.keys()))
            return

        achievement['application_id'] = application_id
        model = Achievement(state=self, data=achievement)
        self.dispatch('achievement_update', model, data.get('percent_complete', 0))

    def parse_billing_popup_bridge_callback(self, data: gw.BillingPopupBridgeCallbackEvent) -> None:
        self.dispatch(
            'billing_popup_bridge_callback',
            try_enum(PaymentSourceType, data.get('payment_source_type', 0)),
            data.get('path', ''),
            Metadata(data.get('query', {})),
            data.get('state'),
        )

    def parse_oauth2_token_revoke(self, data: gw.OAuth2TokenRevokeEvent) -> None:
        if 'access_token' not in data or 'application_id' not in data:
            _log.warning('OAUTH2_TOKEN_REVOKE payload has invalid data: %s. Discarding.', list(data.keys()))
        self.dispatch('oauth2_token_revoke', data['access_token'], data['application_id'])

    def parse_auth_session_change(self, data: gw.AuthSessionChangeEvent) -> None:
        self.auth_session_id = auth_session_id = data['auth_session_id_hash']
        self.dispatch('auth_session_change', auth_session_id)

    def parse_payment_update(self, data: gw.PaymentUpdateEvent) -> None:
        id = int(data['id'])
        payment = self.pending_payments.get(id)
        if payment is not None:
            payment._update(data)
        else:
            payment = Payment(state=self, data=data)

        self.dispatch('payment_update', payment)

    def parse_library_application_update(self, data: gw.LibraryApplicationUpdateEvent) -> None:
        entry = LibraryApplication(state=self, data=data)
        self.dispatch('library_application_update', entry)

    def parse_sessions_replace(self, payload: gw.SessionsReplaceEvent, *, from_ready: bool = False) -> None:
        data = {s['session_id']: s for s in payload}

        for session_id, session in data.items():
            existing = self._sessions.get(session_id)
            if existing is not None:
                old = copy.copy(existing)
                existing._update(session)
                if not from_ready and (
                    old.status != existing.status or old.active != existing.active or old.activities != existing.activities
                ):
                    self.dispatch('session_update', old, existing)
            else:
                existing = Session(state=self, data=session)
                self._sessions[session_id] = existing
                if not from_ready:
                    self.dispatch('session_create', existing)

        old_all = None
        if not from_ready:
            removed_sessions = [s for s in self._sessions if s not in data]
            for session_id in removed_sessions:
                if session_id == 'all':
                    old_all = self._sessions.pop('all')
                else:
                    session = self._sessions.pop(session_id)
                    self.dispatch('session_delete', session)

        if 'all' not in self._sessions:
            # The "all" session does not always exist...
            # This usually happens if there is only a single session (us)
            # In the case it is "removed", we try to update the old one
            # Else, we create a new one with fake data
            if len(data) > 1:
                # We have more than one session, this should not happen
                fake = data[self.session_id]  # type: ignore
            else:
                fake = list(data.values())[0]
            if old_all is not None:
                old = copy.copy(old_all)
                old_all._update(fake)
                if old.status != old_all.status or old.active != old_all.active or old.activities != old_all.activities:
                    self.dispatch('session_update', old, old_all)
            else:
                old_all = Session._fake_all(state=self, data=fake)
            self._sessions['all'] = old_all

    def parse_entitlement_create(self, data: gw.EntitlementEvent) -> None:
        entitlement = Entitlement(state=self, data=data)
        self.dispatch('entitlement_create', entitlement)

    def parse_entitlement_update(self, data: gw.EntitlementEvent) -> None:
        entitlement = Entitlement(state=self, data=data)
        self.dispatch('entitlement_update', entitlement)

    def parse_entitlement_delete(self, data: gw.EntitlementEvent) -> None:
        entitlement = Entitlement(state=self, data=data)
        self.dispatch('entitlement_delete', entitlement)

    def parse_gift_code_create(self, data: gw.GiftCreateEvent) -> None:
        # Should be fine:tm:
        gift = Gift(state=self, data=data)  # type: ignore
        self.dispatch('gift_create', gift)

    def parse_gift_code_update(self, data: gw.GiftUpdateEvent) -> None:
        # Should be fine:tm:
        gift = Gift(state=self, data=data)  # type: ignore
        self.dispatch('gift_update', gift)

    def parse_invite_create(self, data: gw.InviteCreateEvent) -> None:
        invite = Invite.from_gateway(state=self, data=data)
        self.dispatch('invite_create', invite)

    def parse_invite_delete(self, data: gw.InviteDeleteEvent) -> None:
        invite = Invite.from_gateway(state=self, data=data)
        self.dispatch('invite_delete', invite)

    def parse_channel_delete(self, data: gw.ChannelDeleteEvent) -> None:
        guild = self._get_guild(utils._get_as_snowflake(data, 'guild_id'))
        channel_id = int(data['id'])
        if guild is not None:
            channel = guild.get_channel(channel_id)
            if channel is not None:
                guild._remove_channel(channel)
                self.dispatch('guild_channel_delete', channel)

                if channel.type in (ChannelType.voice, ChannelType.stage_voice):
                    for s in guild.scheduled_events:
                        if s.channel_id == channel.id:
                            guild._scheduled_events.pop(s.id)
                            self.dispatch('scheduled_event_delete', s)

                threads = guild._remove_threads_by_channel(channel_id)
                for thread in threads:
                    self.dispatch('thread_delete', thread)
                    self.dispatch('raw_thread_delete', RawThreadDeleteEvent._from_thread(thread))
        else:
            channel = self._get_private_channel(channel_id)
            if channel is not None:
                self._remove_private_channel(channel)
                self.dispatch('private_channel_delete', channel)

        # Nuke read state
        read_state = self.get_read_state(channel_id)
        if read_state is not None:
            self.remove_read_state(read_state)

    def parse_channel_update(self, data: gw.ChannelUpdateEvent) -> None:
        channel_type = try_enum(ChannelType, data.get('type'))
        channel_id = int(data['id'])
        if channel_type in (ChannelType.private, ChannelType.group):
            channel = self._get_private_channel(channel_id)
            if channel is not None:
                old_channel = copy.copy(channel)
                channel._update(data)  # type: ignore # the data payload varies based on the channel type
                self.dispatch('private_channel_update', old_channel, channel)
                return
            else:
                _log.debug('CHANNEL_UPDATE referencing an unknown channel ID: %s. Discarding.', channel_id)

        guild_id = utils._get_as_snowflake(data, 'guild_id')
        guild = self._get_guild(guild_id)
        if guild is not None:
            channel = guild.get_channel(channel_id)
            if channel is not None:
                old_channel = copy.copy(channel)
                channel._update(guild, data)  # type: ignore # the data payload varies based on the channel type
                self.dispatch('guild_channel_update', old_channel, channel)
            else:
                _log.debug('CHANNEL_UPDATE referencing an unknown channel ID: %s. Discarding.', channel_id)
        else:
            _log.debug('CHANNEL_UPDATE referencing an unknown guild ID: %s. Discarding.', guild_id)

    def parse_channel_create(self, data: gw.ChannelCreateEvent) -> None:
        factory, ch_type = _channel_factory(data['type'])
        if factory is None:
            _log.debug('CHANNEL_CREATE referencing an unknown channel type %s. Discarding.', data['type'])
            return

        if ch_type in (ChannelType.group, ChannelType.private):
            channel_id = int(data['id'])
            if self._get_private_channel(channel_id) is None:
                channel = factory(me=self.user, data=data, state=self)  # type: ignore # user is always present when logged in
                self._add_private_channel(channel)  # type: ignore # channel will always be a private channel
                self.dispatch('private_channel_create', channel)
        else:
            guild_id = utils._get_as_snowflake(data, 'guild_id')
            guild = self._get_guild(guild_id)
            if guild is not None:
                # The factory can't be a DMChannel or GroupChannel here
                channel = factory(guild=guild, state=self, data=data)  # type: ignore
                guild._add_channel(channel)  # type: ignore
                self.dispatch('guild_channel_create', channel)
            else:
                _log.debug('CHANNEL_CREATE referencing an unknown guild ID: %s. Discarding.', guild_id)
                return

    def parse_channel_pins_update(self, data: gw.ChannelPinsUpdateEvent) -> None:
        channel_id = int(data['channel_id'])
        try:
            guild = self._get_guild(int(data['guild_id']))
        except KeyError:
            guild = None
            channel = self._get_private_channel(channel_id)
        else:
            channel = guild and guild._resolve_channel(channel_id)

        if channel is None:
            _log.debug('CHANNEL_PINS_UPDATE referencing an unknown channel ID: %s. Discarding.', channel_id)
            return

        last_pin = utils.parse_time(data.get('last_pin_timestamp'))
        if hasattr(channel, 'last_pin_timestamp'):
            channel.last_pin_timestamp = last_pin  # type: ignore # Handled above

        if guild is None:
            self.dispatch('private_channel_pins_update', channel, last_pin)
        else:
            self.dispatch('guild_channel_pins_update', channel, last_pin)

    def parse_channel_pins_ack(self, data: gw.ChannelPinsAckEvent) -> None:
        self.read_state_version = data.get('version', self.read_state_version)
        channel_id = int(data['channel_id'])
        channel = self.get_channel(channel_id)
        if channel is None:
            _log.debug('CHANNEL_PINS_ACK referencing an unknown channel ID: %s. Discarding.', channel_id)
            return

        read_state = self.get_read_state(channel_id)
        last_pin = utils.parse_time(data.get('last_pin'))
        read_state.acked_pin_timestamp = last_pin

        if channel.guild is None:
            self.dispatch('private_channel_pins_ack', channel, last_pin)
        else:
            self.dispatch('guild_channel_pins_ack', channel, last_pin)

    def parse_channel_recipient_add(self, data: gw.ChannelRecipientEvent) -> None:
        channel = self._get_private_channel(int(data['channel_id']))
        if channel is None:
            _log.debug('CHANNEL_RECIPIENT_ADD referencing an unknown channel ID: %s. Discarding.', data['channel_id'])
            return

        user = self.store_user(data['user'])
        channel.recipients.append(user)  # type: ignore
        if 'nick' in data:
            channel.nicks[user] = data['nick']  # type: ignore
        self.dispatch('group_join', channel, user)

    def parse_channel_recipient_remove(self, data: gw.ChannelRecipientEvent) -> None:
        channel = self._get_private_channel(int(data['channel_id']))
        if channel is None:
            _log.debug('CHANNEL_RECIPIENT_REMOVE referencing an unknown channel ID: %s. Discarding.', data['channel_id'])
            return

        user = self.store_user(data['user'])
        try:
            channel.recipients.remove(user)  # type: ignore
        except ValueError:
            pass
        else:
            self.dispatch('group_remove', channel, user)

    def parse_thread_create(self, data: gw.ThreadCreateEvent) -> None:
        guild_id = int(data['guild_id'])
        guild: Optional[Guild] = self._get_guild(guild_id)
        if guild is None:
            _log.debug('THREAD_CREATE referencing an unknown guild ID: %s. Discarding.', guild_id)
            return

        existing = guild.get_thread(int(data['id']))
        if existing is not None:  # Shouldn't happen
            old = existing._update(data)
            if old is not None:
                self.dispatch('thread_update', old, existing)
        else:
            thread = Thread(guild=guild, state=self, data=data)
            guild._add_thread(thread)
            if data.get('newly_created', False):
                self.dispatch('thread_create', thread)
            else:
                self.dispatch('thread_join', thread)

    def parse_thread_update(self, data: gw.ThreadUpdateEvent) -> None:
        guild_id = int(data['guild_id'])
        guild = self._get_guild(guild_id)
        if guild is None:
            _log.debug('THREAD_UPDATE referencing an unknown guild ID: %s. Discarding', guild_id)
            return

        existing = guild.get_thread(int(data['id']))
        if existing is not None:
            old = existing._update(data)
            if existing.archived:
                guild._remove_thread(existing)
            if old is not None:
                self.dispatch('thread_update', old, existing)
        else:  # Shouldn't happen
            thread = Thread(guild=guild, state=self, data=data)
            guild._add_thread(thread)

    def parse_thread_delete(self, data: gw.ThreadDeleteEvent) -> None:
        guild_id = int(data['guild_id'])
        guild = self._get_guild(guild_id)
        if guild is None:
            _log.debug('THREAD_DELETE referencing an unknown guild ID: %s. Discarding', guild_id)
            return

        raw = RawThreadDeleteEvent(data)
        raw.thread = thread = guild.get_thread(raw.thread_id)
        self.dispatch('raw_thread_delete', raw)

        if thread is not None:
            guild._remove_thread(thread)
            self.dispatch('thread_delete', thread)

        # Nuke read state
        read_state = self.get_read_state(raw.thread_id)
        if read_state is not None:
            self.remove_read_state(read_state)

    def parse_thread_list_sync(self, data: gw.ThreadListSyncEvent) -> None:
        guild_id = int(data['guild_id'])
        guild: Optional[Guild] = self._get_guild(guild_id)
        if guild is None:
            _log.debug('THREAD_LIST_SYNC referencing an unknown guild ID: %s. Discarding.', guild_id)
            return

        try:
            channel_ids = {int(i) for i in data['channel_ids']}
        except KeyError:
            channel_ids = None
            threads = guild._threads.copy()
        else:
            threads = guild._filter_threads(channel_ids)

        new_threads = {}
        for d in data.get('threads', []):
            thread = threads.pop(int(d['id']), None)
            if thread is not None:
                old = thread._update(d)
                if old is not None:
                    self.dispatch('thread_update', old, thread)  # Honestly not sure if this is right
            else:
                thread = Thread(guild=guild, state=self, data=d)
                new_threads[thread.id] = thread
        old_threads = [t for t in threads.values() if t.id not in new_threads]

        for member in data.get('members', []):
            try:  # Note: member['id'] is the thread_id
                thread = threads[int(member['id'])]
            except KeyError:
                continue
            else:
                thread._add_member(ThreadMember(thread, member))

        for k in new_threads.values():
            guild._add_thread(k)

        for k in old_threads:
            del guild._threads[k.id]
            self.dispatch('thread_delete', k)  # Again, not sure

        for message in data.get('most_recent_messages', []):
            guild_id = utils._get_as_snowflake(message, 'guild_id')
            channel, _ = self._get_guild_channel(message)

            # channel will be the correct type here
            message = Message(channel=channel, data=message, state=self)  # type: ignore
            if self._messages is not None:
                self._messages.append(message)

    def parse_thread_member_update(self, data: gw.ThreadMemberUpdate) -> None:
        guild_id = int(data['guild_id'])
        guild: Optional[Guild] = self._get_guild(guild_id)
        if guild is None:
            _log.debug('THREAD_MEMBER_UPDATE referencing an unknown guild ID: %s. Discarding.', guild_id)
            return

        thread_id = int(data['id'])
        thread: Optional[Thread] = guild.get_thread(thread_id)
        if thread is None:
            _log.debug('THREAD_MEMBER_UPDATE referencing an unknown thread ID: %s. Discarding.', thread_id)
            return

        member = ThreadMember(thread, data)
        thread.me = member

    def parse_thread_members_update(self, data: gw.ThreadMembersUpdate) -> None:
        guild_id = int(data['guild_id'])
        guild: Optional[Guild] = self._get_guild(guild_id)
        if guild is None:
            _log.debug('THREAD_MEMBERS_UPDATE referencing an unknown guild ID: %s. Discarding.', guild_id)
            return

        thread_id = int(data['id'])
        thread: Optional[Thread] = guild.get_thread(thread_id)
        raw = RawThreadMembersUpdate(data)
        if thread is None:
            _log.debug('THREAD_MEMBERS_UPDATE referencing an unknown thread ID: %s. Discarding.', thread_id)
            return

        added_members = [ThreadMember(thread, d) for d in data.get('added_members', [])]
        removed_member_ids = [int(x) for x in data.get('removed_member_ids', [])]
        self_id = self.self_id
        for member in added_members:
            if member.id != self_id:
                thread._add_member(member)
                self.dispatch('thread_member_join', member)
            else:
                thread.me = member
                self.dispatch('thread_join', thread)

        for member_id in removed_member_ids:
            member = thread._pop_member(member_id)
            if member_id != self_id:
                self.dispatch('raw_thread_member_remove', raw)
                if member is not None:
                    self.dispatch('thread_member_remove', member)
                else:
                    self.dispatch('raw_thread_member_remove', thread, member_id)
            else:
                self.dispatch('thread_remove', thread)

    def parse_thread_member_list_update(self, data: gw.ThreadMemberListUpdateEvent) -> None:
        guild_id = int(data['guild_id'])
        guild: Optional[Guild] = self._get_guild(guild_id)
        if guild is None:
            _log.debug('THREAD_MEMBER_LIST_UPDATE referencing an unknown guild ID: %s. Discarding.', guild_id)
            return

        thread_id = int(data['thread_id'])
        thread: Optional[Thread] = guild.get_thread(thread_id)
        if thread is None:
            _log.debug('THREAD_MEMBER_LIST_UPDATE referencing an unknown thread ID: %s. Discarding.', thread_id)
            return

        members = [ThreadMember(thread, member) for member in data['members']]
        for m in members:
            thread._add_member(m)

    def parse_guild_member_add(self, data: gw.GuildMemberAddEvent) -> None:
        guild = self._get_guild(int(data['guild_id']))
        if guild is None:
            _log.debug('GUILD_MEMBER_ADD referencing an unknown guild ID: %s. Discarding.', data['guild_id'])
            return

        member = Member(guild=guild, data=data, state=self)
        presence = None
        if 'presence' in data:
            presence = self.create_presence(data['presence'])

        if self.member_cache_flags.joined or member.id == self.self_id:
            if presence is not None:
                self.store_presence(member.id, presence, guild.id)
            guild._add_member(member)
        else:
            member._presence = presence  # Save the presence

        if guild._member_count is not None:
            guild._member_count += 1

        self.dispatch('member_join', member)

    def parse_guild_member_remove(self, data: gw.GuildMemberRemoveEvent) -> None:
        guild = self._get_guild(int(data['guild_id']))
        if guild is None:
            _log.debug('GUILD_MEMBER_REMOVE referencing an unknown guild ID: %s. Discarding.', data['guild_id'])
            return

        user_data = data['user']
        if len(user_data) <= 1:
            # Fake event here, so no event
            member = guild.get_member(int(user_data['id']))
            if member is not None:
                guild._remove_member(member)
            else:
                _log.debug('GUILD_MEMBER_REMOVE referencing an unknown member ID: %s. Discarding.', user_data['id'])
            return

        try:
            user = self.store_user(user_data)  # type: ignore
            raw = RawMemberRemoveEvent(data, user)
        except KeyError:
            _log.debug('GUILD_MEMBER_REMOVE referencing an unknown user ID: %s. Discarding.', data['user']['id'])
            return

        guild = self._get_guild(raw.guild_id)
        if guild is not None:
            if guild._member_count is not None:
                guild._member_count -= 1

            member = guild.get_member(user.id)
            if member is not None:
                raw.user = member
                guild._remove_member(member)
                self.dispatch('member_remove', member)
        else:
            _log.debug('GUILD_MEMBER_REMOVE referencing an unknown guild ID: %s. Discarding.', data['guild_id'])

        self.dispatch('raw_member_remove', raw)

    def _handle_member_update(self, guild: Guild, data: Union[gw.GuildMemberUpdateEvent, gw.MemberWithUser]):
        user = data['user']
        user_id = int(user['id'])
        member = guild.get_member(user_id)
        if member is not None:
            old_member = member._update(data)
            if old_member is not None:
                self.dispatch('member_update', old_member, member)
        else:
            if self.member_cache_flags.joined:
                member = Member(data=data, guild=guild, state=self)  # type: ignore # The data is close enough
                guild._add_member(member)
            _log.debug('GUILD_MEMBER_UPDATE referencing an unknown member ID: %s.', user_id)

        if member is not None:
            # Force an update on the inner user if necessary
            user_update = member._user._update_self(user)
            if user_update:
                self.dispatch('user_update', user_update[0], user_update[1])

    def parse_guild_member_update(self, data: gw.GuildMemberUpdateEvent) -> None:
        guild = self._get_guild(int(data['guild_id']))
        if guild is None:
            _log.debug('GUILD_MEMBER_UPDATE referencing an unknown guild ID: %s. Discarding.', data['guild_id'])
            return

        self._handle_member_update(guild, data)

    def parse_guild_member_list_update(self, data: gw.GuildMemberListUpdateEvent) -> None:
        # The below code used to hackily emit guild member events from the member list
        # This is no longer necessary, but is kept here commented out for reference
        self.dispatch('raw_member_list_update', data)
        guild = self._get_guild(int(data['guild_id']))
        if guild is None:
            _log.debug('GUILD_MEMBER_LIST_UPDATE referencing an unknown guild ID: %s. Discarding.', data['guild_id'])
            return

        request = self._scrape_requests.get(guild.id)
        # should_parse = guild.chunked or getattr(request, 'chunk', False)

        if data['member_count'] > 0:
            guild._member_count = data['member_count']
        if data['online_count'] > 0:
            guild._presence_count = data['online_count']
        guild._true_online_count = sum(group['count'] for group in data['groups'] if group['id'] != 'offline')

        empty_tuple = tuple()

        # to_add = []
        # to_remove = []
        # disregard = []
        members = []

        # if should_parse:  # The SYNCs need to be first and in order for indexes to not crap a brick
        #     syncs = [opdata for opdata in data['ops'] if opdata['op'] == 'SYNC']
        #     syncs.sort(key=lambda op: op['range'][0])
        #     ops = syncs + [opdata for opdata in data['ops'] if opdata['op'] != 'SYNC']
        # else:
        ops = data['ops']

        for opdata in ops:
            # The OPs are as follows:
            # SYNC: Provides member/presence data for a 100 member range of the member list
            # UPDATE: Dispatched when a member is updated and stays in the same range
            # INSERT: Dispatched when a member is inserted into a range
            # DELETE: Dispatched when a member is removed from a range
            # INVALIDATE: Sent when you're unsubscribed from a range

            if opdata['op'] == 'SYNC':
                for item in opdata['items']:
                    if 'group' in item:  # Hoisted role
                        # (
                        #     guild._member_list.append(None) if should_parse else None
                        # )  # Insert blank so indexes don't fuck up
                        continue

                    mdata = item['member']
                    member = Member(data=mdata, guild=guild, state=self)
                    if mdata.get('presence') is not None:
                        member._presence_update(mdata['presence'], empty_tuple)

                    members.append(member)
                    # guild._member_list.append(member) if should_parse else None

            # elif opdata['op'] == 'INSERT':
            #     index = opdata['index']
            #     item = opdata['item']
            #     if 'group' in item:  # Hoisted role
            #         (
            #             guild._member_list.insert(index, None) if should_parse else None
            #         )  # Insert blank so indexes don't fuck up
            #         continue

            #     mdata = item['member']
            #     user = mdata['user']
            #     user_id = int(user['id'])

            #     member = guild.get_member(user_id)
            #     if member is not None:  # INSERTs are also sent when a user changes range
            #         old_member = Member._copy(member)
            #         dispatch = bool(member._update(mdata))

            #         if mdata.get('presence') is not None:
            #             pdata = mdata['presence']
            #             presence = self.get_presence(user_id, guild.id)
            #             if presence is not None:
            #                 old_presence = Presence._copy(presence)
            #                 presence._update(pdata, self)
            #             else:
            #                 old_presence = Presence._offline()
            #                 presence = self.store_presence(user_id, self.create_presence(pdata), guild.id)

            #             old_member._presence = old_presence
            #             if should_parse and old_presence != presence:
            #                 self.dispatch('presence_update', old_member, member)

            #         user_update = member._user._update_self(user)
            #         if user_update:
            #             self.dispatch('user_update', user_update[0], user_update[1])

            #         if should_parse and dispatch:
            #             self.dispatch('member_update', old_member, member)

            #         disregard.append(member)
            #     else:
            #         member = Member(data=mdata, guild=guild, state=self)
            #         if mdata.get('presence') is not None:
            #             member._presence_update(mdata['presence'], empty_tuple)

            #         to_add.append(member)

            #     guild._member_list.insert(index, member) if should_parse else None

            # elif opdata['op'] == 'UPDATE' and should_parse:
            #     item = opdata['item']
            #     if 'group' in item:  # Hoisted role
            #         continue

            #     mdata = item['member']
            #     user = mdata['user']
            #     user_id = int(user['id'])

            #     member = guild.get_member(user_id)
            #     if member is not None:
            #         old_member = Member._copy(member)
            #         dispatch = bool(member._update(mdata))

            #         if mdata.get('presence') is not None:
            #             pdata = mdata['presence']
            #             presence = self.get_presence(user_id, guild.id)
            #             if presence is not None:
            #                 old_presence = Presence._copy(presence)
            #                 presence._update(pdata, self)
            #             else:
            #                 old_presence = Presence._offline()
            #                 presence = self.store_presence(user_id, self.create_presence(pdata), guild.id)

            #             old_member._presence = old_presence
            #             if should_parse and old_presence != presence:
            #                 self.dispatch('presence_update', old_member, member)

            #         user_update = member._user._update_self(user)
            #         if user_update:
            #             self.dispatch('user_update', user_update[0], user_update[1])

            #         if should_parse and dispatch:
            #             self.dispatch('member_update', old_member, member)
            #     else:
            #         _log.debug(
            #             'GUILD_MEMBER_LIST_UPDATE type UPDATE referencing an unknown member ID %s index %s in %s. Discarding.',
            #             user_id,
            #             opdata['index'],
            #             guild.id,
            #         )

            #         member = Member(data=mdata, guild=guild, state=self)
            #         if mdata.get('presence') is not None:
            #             self.store_presence(user_id, self.create_presence(mdata['presence']), guild.id)

            #         guild._member_list.insert(opdata['index'], member)  # Race condition?

            # elif opdata['op'] == 'DELETE' and should_parse:
            #     index = opdata['index']
            #     try:
            #         item = guild._member_list.pop(index)
            #     except IndexError:
            #         _log.debug(
            #             'GUILD_MEMBER_LIST_UPDATE type DELETE referencing an unknown member index %s in %s. Discarding.',
            #             index,
            #             guild.id,
            #         )
            #         continue

            #     if item is not None:
            #         to_remove.append(item)

        if request:
            if request.chunk and not (
                any(group['id'] == 'offline' for group in data['groups']) or data['member_count'] == data['online_count']
            ):
                # The guild has offline members hidden
                _log.debug(f'Detected guild {guild} with erroneous offline members.')
                return
            request.add_members(members)
            # request.add_members(members + to_add)

            # Attempt to detect Discord overriding the member list
            if (
                not request.chunk
                and not request.manual_override
                and data['online_count'] > 0
                and guild._true_online_count < data['online_count']
                and 'online' not in [group['id'] for group in data['groups']]
            ):
                _log.debug(
                    f'Detected guild {guild} with manually overriden member list groups: online members not cached by the Gateway.'
                )
                request.handle_manual_override(guild._true_online_count)
        else:
            for member in members:  # + to_add:
                guild._add_member(member)

        # if should_parse:
        #     actually_remove = [member for member in to_remove if member not in to_add and member not in disregard]
        #     actually_add = [member for member in to_add if member not in to_remove]
        #     for member in actually_remove:
        #         guild._remove_member(member)
        #         self.dispatch('member_remove', member)
        #     for member in actually_add:
        #         self.dispatch('member_join', member)

    def parse_guild_application_command_index_update(self, data: gw.GuildApplicationCommandIndexUpdateEvent) -> None:
        guild = self._get_guild(int(data['guild_id']))
        if guild is None:
            _log.debug(
                'GUILD_APPLICATION_COMMAND_INDEX_UPDATE referencing an unknown guild ID: %s. Discarding.',
                data['guild_id'],
            )
            return

        self.dispatch('application_command_index_update', guild)

    def parse_guild_emojis_update(self, data: gw.GuildEmojisUpdateEvent) -> None:
        guild = self._get_guild(int(data['guild_id']))
        if guild is None:
            _log.debug('GUILD_EMOJIS_UPDATE referencing an unknown guild ID: %s. Discarding.', data['guild_id'])
            return

        before_emojis = guild.emojis
        for emoji in before_emojis:
            self._emojis.pop(emoji.id, None)
        guild.emojis = tuple(map(lambda d: self.store_emoji(guild, d), data['emojis']))
        self.dispatch('guild_emojis_update', guild, before_emojis, guild.emojis)

    def parse_guild_stickers_update(self, data: gw.GuildStickersUpdateEvent) -> None:
        guild = self._get_guild(int(data['guild_id']))
        if guild is None:
            _log.debug('GUILD_STICKERS_UPDATE referencing an unknown guild ID: %s. Discarding.', data['guild_id'])
            return

        before_stickers = guild.stickers
        for emoji in before_stickers:
            self._stickers.pop(emoji.id, None)
        guild.stickers = tuple(map(lambda d: self.store_sticker(guild, d), data['stickers']))
        self.dispatch('guild_stickers_update', guild, before_stickers, guild.stickers)

    def parse_guild_audit_log_entry_create(self, data: gw.GuildAuditLogEntryCreate) -> None:
        guild = self._get_guild(int(data['guild_id']))
        if guild is None:
            _log.debug('GUILD_AUDIT_LOG_ENTRY_CREATE referencing an unknown guild ID: %s. Discarding.', data['guild_id'])
            return

        entry = AuditLogEntry(
            users=self._users,
            automod_rules={},
            webhooks={},
            data=data,
            guild=guild,
        )
        self.dispatch('audit_log_entry_create', entry)

    # AutoMod events are not actually dispatched for user accounts...

    def parse_auto_moderation_rule_create(self, data: AutoModerationRule) -> None:
        guild = self._get_guild(int(data['guild_id']))
        if guild is None:
            _log.debug('AUTO_MODERATION_RULE_CREATE referencing an unknown guild ID: %s. Discarding.', data['guild_id'])
            return

        rule = AutoModRule(data=data, guild=guild, state=self)
        self.dispatch('automod_rule_create', rule)

    def parse_auto_moderation_rule_update(self, data: AutoModerationRule) -> None:
        guild = self._get_guild(int(data['guild_id']))
        if guild is None:
            _log.debug('AUTO_MODERATION_RULE_UPDATE referencing an unknown guild ID: %s. Discarding.', data['guild_id'])
            return

        rule = AutoModRule(data=data, guild=guild, state=self)
        self.dispatch('automod_rule_update', rule)

    def parse_auto_moderation_rule_delete(self, data: AutoModerationRule) -> None:
        guild = self._get_guild(int(data['guild_id']))
        if guild is None:
            _log.debug('AUTO_MODERATION_RULE_DELETE referencing an unknown guild ID: %s. Discarding.', data['guild_id'])
            return

        rule = AutoModRule(data=data, guild=guild, state=self)
        self.dispatch('automod_rule_delete', rule)

    def parse_auto_moderation_action_execution(self, data: AutoModerationActionExecution) -> None:
        guild = self._get_guild(int(data['guild_id']))
        if guild is None:
            _log.debug('AUTO_MODERATION_ACTION_EXECUTION referencing an unknown guild ID: %s. Discarding.', data['guild_id'])
            return

        execution = AutoModAction(data=data, state=self)
        self.dispatch('automod_action', execution)

    def _get_create_guild(self, data: gw.GuildCreateEvent) -> Optional[Guild]:
        guild = self._get_guild(int(data['id']))
        unavailable = data.get('unavailable')

        # Discord being Discord sometimes sends a GUILD_CREATE after subscribing to a guild
        # In this case, we just update it and return None to avoid a double dispatch
        if guild is not None:
            guild._from_data(data)
            if unavailable is not False:
                return

        return guild or self._add_guild_from_data(data)

    def _chunk_timeout(self, guild: Guild) -> float:
        return max(5.0, (guild._member_count or 0) / 10000)

    def is_guild_evicted(self, guild: Guild) -> bool:
        return guild.id not in self._guilds

    async def assert_guild_presence_count(self, guild: Guild):
        if not guild._offline_members_hidden or guild._presence_count:
            return

        channel = None
        for channel in guild.channels:
            if channel.permissions_for(guild.default_role).read_messages and channel.permissions_for(guild.me).read_messages:  # type: ignore
                break
        else:
            raise RuntimeError('No channels viewable')

        requests: Dict[Snowflake, List[Tuple[int, int]]] = {str(channel.id): [(0, 99)]}

        def predicate(data):
            return int(data['guild_id']) == guild.id

        await self.subscriptions.subscribe_to_channels(guild, requests)

        try:
            await asyncio.wait_for(self.ws.wait_for('GUILD_MEMBER_LIST_UPDATE', predicate), timeout=10)
        except asyncio.TimeoutError:
            pass

        if not guild._presence_count:
            data = await self.http.get_guild_preview(guild.id)
            guild._presence_count = data['approximate_presence_count']

    @overload
    async def scrape_guild(
        self,
        guild: Guild,
        *,
        wait: Literal[True] = ...,
        cache: bool,
        force_scraping: bool = ...,
        chunk: bool = ...,
        channels: List[abcSnowflake] = ...,
        delay: Union[int, float] = ...,
    ) -> List[Member]:
        ...

    @overload
    async def scrape_guild(
        self,
        guild: Guild,
        *,
        wait: Literal[False] = ...,
        cache: bool,
        force_scraping: bool = ...,
        chunk: bool = ...,
        channels: List[abcSnowflake] = ...,
        delay: Union[int, float] = ...,
    ) -> asyncio.Future[List[Member]]:
        ...

    async def scrape_guild(
        self,
        guild: Guild,
        *,
        wait: bool = True,
        cache: bool,
        force_scraping: bool = False,
        chunk: bool = False,
        channels: List[abcSnowflake] = MISSING,
        delay: Union[int, float] = MISSING,
    ) -> Union[List[Member], asyncio.Future[List[Member]]]:
        if not guild.me:
            await guild.query_members(user_ids=[self.self_id], cache=True)  # type: ignore # self_id is always present here

        if (
            not chunk
            and not force_scraping
            and guild.me
            and any(
                {
                    guild.me.guild_permissions.kick_members,
                    guild.me.guild_permissions.ban_members,
                    guild.me.guild_permissions.manage_roles,
                }
            )
        ):
            request = self._chunk_requests.get(guild.id)
            if request is None:
                self._chunk_requests[guild.id] = request = ChunkRequest(guild.id, self.loop, self._get_guild, cache=cache)
                await self.chunker([guild.id], nonce=request.nonce)
        else:
            if not chunk:
                await self.assert_guild_presence_count(guild)

            request = self._scrape_requests.get(guild.id)
            if request is None:
                self._scrape_requests[guild.id] = request = MemberSidebar(
                    guild, channels, chunk=chunk, cache=cache, loop=self.loop, delay=delay or 0
                )
                if not request.channels:
                    del self._scrape_requests[guild.id]
                    if chunk:
                        raise ClientException('Guild cannot be chunked: no channels viewable by @everyone')
                    raise ClientException('Failed to automatically choose channels; please specify them manually')
                request.start()

        if wait:
            return await request.wait()
        return request.get_future()

    @overload
    async def chunk_guild(
        self, guild: Guild, *, nonce: Optional[str] = ..., wait: Literal[True] = ..., cache: Optional[bool] = ...
    ) -> List[Member]:
        ...

    @overload
    async def chunk_guild(
        self, guild: Guild, *, nonce: Optional[str] = ..., wait: Literal[False] = ..., cache: Optional[bool] = ...
    ) -> asyncio.Future[List[Member]]:
        ...

    async def chunk_guild(
        self, guild: Guild, *, nonce: Optional[str] = None, wait: bool = True, cache: Optional[bool] = None
    ) -> Union[List[Member], asyncio.Future[List[Member]]]:
        cache = cache or self.member_cache_flags.joined
        request = self._chunk_requests.get(guild.id)
        if request is None:
            self._chunk_requests[guild.id] = request = ChunkRequest(
                guild.id, self.loop, self._get_guild, cache=cache, nonce=nonce
            )
            if not nonce:
                await self.chunker([guild.id], nonce=request.nonce)

        if wait:
            return await request.wait()
        return request.get_future()

    async def _chunk_and_dispatch(self, guild: Guild, chunk: bool, unavailable: Optional[bool]) -> None:
        timeout = self._chunk_timeout(guild)

        if chunk:
            coro = None
            if await self._can_chunk_guild(guild):
                coro = self.chunk_guild(guild)
            elif not guild._offline_members_hidden:
                try:
                    coro = await self.scrape_guild(guild, wait=False, cache=True, chunk=True)
                except ClientException:
                    pass

            if coro is not None:
                try:
                    await asyncio.wait_for(coro, timeout=timeout)
                except asyncio.TimeoutError:
                    _log.warning('Somehow timed out waiting for chunks for guild %s.', guild.id)
                except (ClientException, InvalidData):
                    pass

        if unavailable is False:
            self.dispatch('guild_available', guild)
        else:
            self.dispatch('guild_join', guild)

    def parse_guild_create(self, data: gw.GuildCreateEvent):
        if 'properties' in data:
            data.update(data.pop('properties'))  # type: ignore

        guild = self._get_create_guild(data)
        if guild is None:
            return

        if self._subscribe_guilds and not guild.unavailable:
            asyncio.ensure_future(self.subscribe_guild(guild), loop=self.loop)

        # Chunk if needed
        needs_chunking = self._guild_needs_chunking(guild)
        asyncio.ensure_future(self._chunk_and_dispatch(guild, needs_chunking, data.get('unavailable')), loop=self.loop)

    def parse_guild_update(self, data: gw.GuildUpdateEvent) -> None:
        guild = self._get_guild(int(data['id']))
        if guild is not None:
            old_guild = copy.copy(guild)
            guild._from_data(data)
            self.dispatch('guild_update', old_guild, guild)
        else:
            _log.debug('GUILD_UPDATE referencing an unknown guild ID: %s. Discarding.', data['id'])

    def parse_guild_delete(self, data: gw.GuildDeleteEvent) -> None:
        guild = self._get_guild(int(data['id']))
        if guild is None:
            _log.debug('GUILD_DELETE referencing an unknown guild ID: %s. Discarding.', data['id'])
            return

        if data.get('unavailable', False):
            # GUILD_DELETE with unavailable being True means that the
            # guild that was available is now currently unavailable
            guild.unavailable = True
            self.dispatch('guild_unavailable', guild)
            return

        # Cleanup the message cache
        if self._messages is not None:
            self._messages: Optional[Deque[Message]] = deque(
                (msg for msg in self._messages if msg.guild != guild), maxlen=self.max_messages
            )

        self._remove_guild(guild)
        self.dispatch('guild_remove', guild)

    def parse_guild_feature_ack(self, data: gw.NonChannelAckEvent) -> None:
        self.read_state_version = data.get('version', self.read_state_version)
        guild = self._get_guild(int(data['resource_id']))
        if guild is None:
            _log.debug('GUILD_FEATURE_ACK referencing an unknown guild ID: %s. Discarding.', data['resource_id'])
            return

        raw = RawGuildFeatureAckEvent(data, self)
        read_state = self.get_read_state(guild.id, raw.type)
        read_state.last_acked_id = int(data['entity_id'])
        self.dispatch('guild_feature_ack', raw)

        # Rich events here
        if read_state.type == ReadStateType.scheduled_events:
            event = guild.get_scheduled_event(read_state.last_acked_id)
            if event is not None:
                self.dispatch('scheduled_event_ack', event)

    def parse_guild_ban_add(self, data: gw.GuildBanAddEvent) -> None:
        guild = self._get_guild(int(data['guild_id']))
        if guild is not None:
            try:
                user = User(data=data['user'], state=self)
            except KeyError:
                pass
            else:
                member = guild.get_member(user.id) or user
                self.dispatch('member_ban', guild, member)

    def parse_guild_ban_remove(self, data: gw.GuildBanRemoveEvent) -> None:
        guild = self._get_guild(int(data['guild_id']))
        if guild is not None and 'user' in data:
            user = self.store_user(data['user'])
            self.dispatch('member_unban', guild, user)

    def parse_guild_role_create(self, data: gw.GuildRoleCreateEvent) -> None:
        guild = self._get_guild(int(data['guild_id']))
        if guild is None:
            _log.debug('GUILD_ROLE_CREATE referencing an unknown guild ID: %s. Discarding.', data['guild_id'])
            return

        role_data = data['role']
        role = Role(guild=guild, data=role_data, state=self)
        guild._add_role(role)
        self.dispatch('guild_role_create', role)

    def parse_guild_role_delete(self, data: gw.GuildRoleDeleteEvent) -> None:
        guild = self._get_guild(int(data['guild_id']))
        if guild is not None:
            role_id = int(data['role_id'])
            try:
                role = guild._remove_role(role_id)
            except KeyError:
                return
            else:
                self.dispatch('guild_role_delete', role)
        else:
            _log.debug('GUILD_ROLE_DELETE referencing an unknown guild ID: %s. Discarding.', data['guild_id'])

    def parse_guild_role_update(self, data: gw.GuildRoleUpdateEvent) -> None:
        guild = self._get_guild(int(data['guild_id']))
        if guild is not None:
            role_data = data['role']
            role_id = int(role_data['id'])
            role = guild.get_role(role_id)
            if role is not None:
                old_role = copy.copy(role)
                role._update(role_data)
                self.dispatch('guild_role_update', old_role, role)
        else:
            _log.debug('GUILD_ROLE_UPDATE referencing an unknown guild ID: %s. Discarding.', data['guild_id'])

    def parse_guild_members_chunk(self, data: gw.GuildMembersChunkEvent) -> None:
        guild_id = int(data['guild_id'])
        guild = self._get_guild(guild_id)
        presences = data.get('presences', [])

        if guild is None:
            return

        members = [Member(guild=guild, data=member, state=self) for member in data.get('members', [])]
        _log.debug('Processed a chunk for %s members in guild ID %s.', len(members), guild_id)

        if presences:
            empty_tuple = ()
            member_dict: Dict[Snowflake, Member] = {str(member.id): member for member in members}
            for presence in presences:
                user = presence['user']
                member_id = user['id']
                member = member_dict.get(member_id)
                if member is not None:
                    member._presence_update(presence, empty_tuple)

        complete = data.get('chunk_index', 0) + 1 == data.get('chunk_count')
        self.process_chunk_requests(guild_id, data.get('nonce'), members, complete)

    def parse_guild_integrations_update(self, data: gw.GuildIntegrationsUpdateEvent) -> None:
        guild = self._get_guild(int(data['guild_id']))
        if guild is not None:
            self.dispatch('guild_integrations_update', guild)
        else:
            _log.debug('GUILD_INTEGRATIONS_UPDATE referencing an unknown guild ID: %s. Discarding.', data['guild_id'])

    def parse_integration_create(self, data: gw.IntegrationCreateEvent) -> None:
        guild_id = int(data['guild_id'])
        guild = self._get_guild(guild_id)
        if guild is not None:
            cls, _ = _integration_factory(data['type'])
            integration = cls(data=data, guild=guild)
            self.dispatch('integration_create', integration)
        else:
            _log.debug('INTEGRATION_CREATE referencing an unknown guild ID: %s. Discarding.', guild_id)

    def parse_integration_update(self, data: gw.IntegrationUpdateEvent) -> None:
        guild_id = int(data['guild_id'])
        guild = self._get_guild(guild_id)
        if guild is not None:
            cls, _ = _integration_factory(data['type'])
            integration = cls(data=data, guild=guild)
            self.dispatch('integration_update', integration)
        else:
            _log.debug('INTEGRATION_UPDATE referencing an unknown guild ID: %s. Discarding.', guild_id)

    def parse_integration_delete(self, data: gw.IntegrationDeleteEvent) -> None:
        guild_id = int(data['guild_id'])
        guild = self._get_guild(guild_id)
        if guild is not None:
            raw = RawIntegrationDeleteEvent(data)
            self.dispatch('raw_integration_delete', raw)
        else:
            _log.debug('INTEGRATION_DELETE referencing an unknown guild ID: %s. Discarding.', guild_id)

    def parse_webhooks_update(self, data: gw.WebhooksUpdateEvent) -> None:
        guild = self._get_guild(int(data['guild_id']))
        if guild is None:
            _log.debug('WEBHOOKS_UPDATE referencing an unknown guild ID: %s. Discarding', data['guild_id'])
            return

        channel_id = utils._get_as_snowflake(data, 'channel_id')
        channel = guild.get_channel(channel_id)  # type: ignore # None is okay here
        if channel is not None:
            self.dispatch('webhooks_update', channel)
        else:
            _log.debug('WEBHOOKS_UPDATE referencing an unknown channel ID: %s. Discarding.', data['channel_id'])

    def parse_stage_instance_create(self, data: gw.StageInstanceCreateEvent) -> None:
        guild = self._get_guild(int(data['guild_id']))
        if guild is not None:
            stage_instance = StageInstance(guild=guild, state=self, data=data)
            guild._stage_instances[stage_instance.id] = stage_instance
            self.dispatch('stage_instance_create', stage_instance)
        else:
            _log.debug('STAGE_INSTANCE_CREATE referencing unknown guild ID: %s. Discarding.', data['guild_id'])

    def parse_stage_instance_update(self, data: gw.StageInstanceUpdateEvent) -> None:
        guild = self._get_guild(int(data['guild_id']))
        if guild is not None:
            stage_instance = guild._stage_instances.get(int(data['id']))
            if stage_instance is not None:
                old_stage_instance = copy.copy(stage_instance)
                stage_instance._update(data)
                self.dispatch('stage_instance_update', old_stage_instance, stage_instance)
            else:
                _log.debug('STAGE_INSTANCE_UPDATE referencing unknown stage instance ID: %s. Discarding.', data['id'])
        else:
            _log.debug('STAGE_INSTANCE_UPDATE referencing unknown guild ID: %s. Discarding.', data['guild_id'])

    def parse_stage_instance_delete(self, data: gw.StageInstanceDeleteEvent) -> None:
        guild = self._get_guild(int(data['guild_id']))
        if guild is not None:
            try:
                stage_instance = guild._stage_instances.pop(int(data['id']))
            except KeyError:
                pass
            else:
                self.dispatch('stage_instance_delete', stage_instance)
        else:
            _log.debug('STAGE_INSTANCE_DELETE referencing unknown guild ID: %s. Discarding.', data['guild_id'])

    def parse_guild_scheduled_event_create(self, data: gw.GuildScheduledEventCreateEvent) -> None:
        guild = self._get_guild(int(data['guild_id']))
        if guild is not None:
            scheduled_event = ScheduledEvent(state=self, data=data)
            guild._scheduled_events[scheduled_event.id] = scheduled_event
            self.dispatch('scheduled_event_create', scheduled_event)

            read_state = self.get_read_state(guild.id, ReadStateType.scheduled_events)
            if scheduled_event.creator_id == self.self_id:
                # Implicitly ack created events
                read_state.last_acked_id = scheduled_event.id
            if not guild.notification_settings.mute_scheduled_events:
                # Increment badge count if we're not muted
                read_state.badge_count += 1
        else:
            _log.debug('SCHEDULED_EVENT_CREATE referencing unknown guild ID: %s. Discarding.', data['guild_id'])

    def parse_guild_scheduled_event_update(self, data: gw.GuildScheduledEventUpdateEvent) -> None:
        guild = self._get_guild(int(data['guild_id']))
        if guild is not None:
            scheduled_event = guild._scheduled_events.get(int(data['id']))
            if scheduled_event is not None:
                old_scheduled_event = copy.copy(scheduled_event)
                scheduled_event._update(data)
                self.dispatch('scheduled_event_update', old_scheduled_event, scheduled_event)
            else:
                _log.debug('SCHEDULED_EVENT_UPDATE referencing unknown scheduled event ID: %s. Discarding.', data['id'])
        else:
            _log.debug('SCHEDULED_EVENT_UPDATE referencing unknown guild ID: %s. Discarding.', data['guild_id'])

    def parse_guild_scheduled_event_delete(self, data: gw.GuildScheduledEventDeleteEvent) -> None:
        guild = self._get_guild(int(data['guild_id']))
        if guild is not None:
            try:
                scheduled_event = guild._scheduled_events.pop(int(data['id']))
            except KeyError:
                pass
            else:
                self.dispatch('scheduled_event_delete', scheduled_event)
        else:
            _log.debug('SCHEDULED_EVENT_DELETE referencing unknown guild ID: %s. Discarding.', data['guild_id'])

    def parse_guild_scheduled_event_user_add(self, data: gw.GuildScheduledEventUserAdd) -> None:
        guild = self._get_guild(int(data['guild_id']))
        if guild is not None:
            scheduled_event = guild._scheduled_events.get(int(data['guild_scheduled_event_id']))
            if scheduled_event is not None:
                user_id = int(data['user_id'])
                user = self.get_user(user_id)
                if user is not None:
                    scheduled_event._add_user(user)
                    self.dispatch('scheduled_event_user_add', scheduled_event, user)
                self.dispatch('raw_scheduled_event_user_add', scheduled_event, user_id)
            else:
                _log.debug(
                    'SCHEDULED_EVENT_USER_ADD referencing unknown scheduled event ID: %s. Discarding.',
                    data['guild_scheduled_event_id'],
                )
        else:
            _log.debug('SCHEDULED_EVENT_USER_ADD referencing unknown guild ID: %s. Discarding.', data['guild_id'])

    def parse_guild_scheduled_event_user_remove(self, data: gw.GuildScheduledEventUserRemove) -> None:
        guild = self._get_guild(int(data['guild_id']))
        if guild is not None:
            scheduled_event = guild._scheduled_events.get(int(data['guild_scheduled_event_id']))
            if scheduled_event is not None:
                user_id = int(data['user_id'])
                user = self.get_user(user_id)
                if user is not None:
                    scheduled_event._pop_user(user.id)
                    self.dispatch('scheduled_event_user_remove', scheduled_event, user)
                self.dispatch('raw_scheduled_event_user_remove', scheduled_event, user_id)
            else:
                _log.debug(
                    'SCHEDULED_EVENT_USER_REMOVE referencing unknown scheduled event ID: %s. Discarding.',
                    data['guild_scheduled_event_id'],
                )
        else:
            _log.debug('SCHEDULED_EVENT_USER_REMOVE referencing unknown guild ID: %s. Discarding.', data['guild_id'])

    def parse_call_create(self, data: gw.CallCreateEvent) -> None:
        channel_id = int(data['channel_id'])
        channel = self._get_private_channel(channel_id)
        if channel is None:
            _log.debug('CALL_CREATE referencing unknown channel ID: %s. Discarding.', data['channel_id'])
            return

        call = self._calls.get(channel_id)
        if call is not None:
            # Should only happen for unavailable calls
            old_call = copy.copy(call)
            call._update(data)
            self.dispatch('call_update', old_call, call)

        message = self._get_message(int(data['message_id']))
        call = channel._add_call(data=data, state=self, message=message, channel=channel)
        self._calls[channel.id] = call
        self.dispatch('call_create', call)

    def parse_call_update(self, data: gw.CallUpdateEvent) -> None:
        call = self._calls.get(int(data['channel_id']))
        if call is None:
            _log.debug('CALL_UPDATE referencing unknown call (channel ID: %s). Discarding.', data['channel_id'])
            return
        old_call = copy.copy(call)
        call._update(data)
        self.dispatch('call_update', old_call, call)

    def parse_call_delete(self, data: gw.CallDeleteEvent) -> None:
        call = self._calls.pop(int(data['channel_id']), None)
        if call is not None:
            if data.get('unavailable'):
                old_call = copy.copy(call)
                call.unavailable = True
                self.dispatch('call_update', old_call, call)
                return

            call._delete()
            self._call_message_cache.pop(call._message_id, None)
            self.dispatch('call_delete', call)

    def parse_voice_state_update(self, data: gw.VoiceStateUpdateEvent) -> None:
        guild_id = utils._get_as_snowflake(data, 'guild_id')
        guild = self._get_guild(guild_id)
        channel_id = utils._get_as_snowflake(data, 'channel_id')
        flags = self.member_cache_flags
        self_id = self.self_id

        if guild_id is not None and guild is None:
            _log.debug('VOICE_STATE_UPDATE referencing unknown guild ID: %s. Discarding.', guild_id)
            return

        if int(data['user_id']) == self_id:
            voice = self._get_voice_client(guild.id if guild else self_id)
            if voice is not None:
                coro = voice.on_voice_state_update(data)
                asyncio.create_task(logging_coroutine(coro, info='Voice Protocol voice state update handler'))

        if guild is not None:
            member, before, after = guild._update_voice_state(data, channel_id)
            if member is not None:
                if flags.voice:
                    if channel_id is None and flags._voice_only and member.id != self_id:
                        guild._remove_member(member)
                    elif channel_id is not None:
                        guild._add_member(member)

                self.dispatch('voice_state_update', member, before, after)
            else:
                _log.debug('VOICE_STATE_UPDATE referencing an unknown member ID: %s. Discarding.', data['user_id'])
        else:
            user, before, after = self._update_voice_state(data, channel_id)
            self.dispatch('voice_state_update', user, before, after)

    def parse_voice_server_update(self, data: gw.VoiceServerUpdateEvent) -> None:
        key_id = utils._get_as_snowflake(data, 'guild_id')
        if key_id is None:
            key_id = self.self_id

        vc = self._get_voice_client(key_id)
        if vc is not None:
            coro = vc.on_voice_server_update(data)
            asyncio.create_task(logging_coroutine(coro, info='Voice Protocol voice server update handler'))

    def parse_typing_start(self, data: gw.TypingStartEvent) -> None:
        channel, guild = self._get_guild_channel(data)
        if channel is not None:
            member = None
            user_id = int(data['user_id'])
            if isinstance(channel, DMChannel):
                member = channel.recipient

            elif isinstance(channel, (Thread, TextChannel)) and guild is not None:
                member = guild.get_member(user_id)

                if member is None:
                    member_data = data.get('member')
                    if member_data:
                        member = Member(data=member_data, state=self, guild=guild)

            elif isinstance(channel, GroupChannel):
                member = utils.find(lambda x: x.id == user_id, channel.recipients)

            if member is not None:
                timestamp = datetime.datetime.fromtimestamp(data['timestamp'], tz=datetime.timezone.utc)
                self.dispatch('typing', channel, member, timestamp)

    def parse_relationship_add(self, data: gw.RelationshipAddEvent) -> None:
        key = int(data['id'])
        new = self._relationships.get(key)
        if new is None:
            relationship = Relationship(state=self, data=data)
            self._relationships[key] = relationship
            self.dispatch('relationship_add', relationship)
        else:
            old = copy.copy(new)
            new._update(data)
            self.dispatch('relationship_update', old, new)

    def parse_relationship_remove(self, data: gw.RelationshipEvent) -> None:
        key = int(data['id'])
        try:
            old = self._relationships.pop(key)
        except KeyError:
            _log.warning('RELATIONSHIP_REMOVE referencing unknown relationship ID: %s. Discarding.', key)
        else:
            self.dispatch('relationship_remove', old)

    def parse_relationship_update(self, data: gw.RelationshipEvent) -> None:
        key = int(data['id'])
        new = self._relationships.get(key)
        if new is None:
            relationship = Relationship(state=self, data=data)  # type: ignore
            self._relationships[key] = relationship
        else:
            old = copy.copy(new)
            new._update(data)
            self.dispatch('relationship_update', old, new)

    def parse_friend_suggestion_create(self, data: gw.FriendSuggestionCreateEvent):
        self.friend_suggestion_count += 1
        self.dispatch('friend_suggestion_add', FriendSuggestion(state=self, data=data))

    def parse_friend_suggestion_delete(self, data: gw.FriendSuggestionDeleteEvent):
        self.friend_suggestion_count -= 1
        user_id = int(data['suggested_user_id'])
        user = self.get_user(user_id)
        if user:
            self.dispatch('friend_suggestion_remove', user)
        self.dispatch('raw_friend_suggestion_remove', user_id)

    def parse_interaction_create(self, data: gw.InteractionEvent) -> None:
        if 'nonce' not in data:  # Sometimes interactions seem to be missing the nonce
            return

        type, name, channel = self._interaction_cache.pop(data['nonce'], (0, None, None))
        i = Interaction._from_self(channel, type=type, user=self.user, name=name, **data)  # type: ignore # self.user is always present here
        self._interactions[i.id] = i
        self.dispatch('interaction', i)

    def parse_interaction_success(self, data: gw.InteractionEvent) -> None:
        id = int(data['id'])
        i = self._interactions.get(id, None)
        if i is None:
            _log.warning('INTERACTION_SUCCESS referencing an unknown interaction ID: %s. Discarding.', id)
            return

        i.successful = True
        self.dispatch('interaction_finish', i)

    def parse_interaction_failed(self, data: gw.InteractionEvent) -> None:
        id = int(data['id'])
        i = self._interactions.pop(id, None)
        if i is None:
            _log.warning('INTERACTION_FAILED referencing an unknown interaction ID: %s. Discarding.', id)
            return

        i.successful = False
        self.dispatch('interaction_finish', i)

    def parse_interaction_modal_create(self, data: gw.InteractionModalCreateEvent) -> None:
        id = int(data['id'])
        interaction = self._interactions.pop(id, None)
        if interaction is not None:
            modal = Modal(data=data, interaction=interaction)
            interaction.modal = modal
            self.dispatch('modal', modal)

    # Silence "unknown event" warnings for events parsed elsewhere
    parse_nothing = lambda *_: None
    # parse_guild_application_commands_update = parse_nothing  # Grabbed directly in command iterators

    def parse_message_poll_vote_add(self, data: gw.PollVoteActionEvent) -> None:
        raw = RawPollVoteActionEvent(data)

        self.dispatch('raw_poll_vote_add', raw)

        message = self._get_message(raw.message_id)
        guild = self._get_guild(raw.guild_id)

        if guild:
            user = guild.get_member(raw.user_id)
        else:
            user = self.get_user(raw.user_id)

        if message and user:
            poll = self._update_poll_counts(message, raw.answer_id, True, raw.user_id == self.self_id)
            if poll:
                self.dispatch('poll_vote_add', user, poll.get_answer(raw.answer_id))

    def parse_message_poll_vote_remove(self, data: gw.PollVoteActionEvent) -> None:
        raw = RawPollVoteActionEvent(data)

        self.dispatch('raw_poll_vote_remove', raw)

        message = self._get_message(raw.message_id)
        guild = self._get_guild(raw.guild_id)

        if guild:
            user = guild.get_member(raw.user_id)
        else:
            user = self.get_user(raw.user_id)

        if message and user:
            poll = self._update_poll_counts(message, raw.answer_id, False, raw.user_id == self.self_id)
            if poll:
                self.dispatch('poll_vote_remove', user, poll.get_answer(raw.answer_id))

    def _get_reaction_user(self, channel: MessageableChannel, user_id: int) -> Optional[Union[User, Member]]:
        if isinstance(channel, (TextChannel, Thread, VoiceChannel, StageChannel)):
            return channel.guild.get_member(user_id)
        return self.get_user(user_id)

    def get_reaction_emoji(self, data: PartialEmojiPayload) -> Union[Emoji, PartialEmoji, str]:
        emoji_id = utils._get_as_snowflake(data, 'id')

        if not emoji_id:
            # the name key will be a str
            return data['name']  # type: ignore

        try:
            return self._emojis[emoji_id]
        except KeyError:
            return PartialEmoji.with_state(
                self, animated=data.get('animated', False), id=emoji_id, name=data['name']  # type: ignore
            )

    def _upgrade_partial_emoji(self, emoji: PartialEmoji) -> Union[Emoji, PartialEmoji, str]:
        emoji_id = emoji.id
        if not emoji_id:
            return emoji.name
        try:
            return self._emojis[emoji_id]
        except KeyError:
            return emoji

    def get_channel(self, id: Optional[int]) -> Optional[Union[Channel, Thread]]:
        if id is None:
            return None

        pm = self._get_private_channel(id)
        if pm is not None:
            return pm

        for guild in self.guilds:
            channel = guild._resolve_channel(id)
            if channel is not None:
                return channel

    def _get_or_create_partial_messageable(self, id: Optional[int]) -> Optional[Union[Channel, Thread]]:
        if id is None:
            return None

        return self.get_channel(id) or PartialMessageable(state=self, id=id)

    def create_message(
        self,
        *,
        channel: MessageableChannel,
        data: MessagePayload,
        search_result: Optional[MessageSearchResultPayload] = None,
    ) -> Message:
        return Message(state=self, channel=channel, data=data, search_result=search_result)

    def _update_message_references(self) -> None:
        # self._messages won't be None when this is called
        for msg in self._messages:  # type: ignore
            if not msg.guild:
                continue

            new_guild = self._get_guild(msg.guild.id)
            if new_guild is not None and new_guild is not msg.guild:
                channel_id = msg.channel.id
                channel = new_guild._resolve_channel(channel_id) or PartialMessageable(
                    state=self, id=channel_id, guild_id=new_guild.id
                )
                msg._rebind_cached_references(new_guild, channel)

    def create_integration_application(self, data: IntegrationApplicationPayload) -> IntegrationApplication:
        return IntegrationApplication(state=self, data=data)

    def default_guild_settings(self, guild_id: Optional[int]) -> GuildSettings:
        return GuildSettings(data={'guild_id': guild_id}, state=self)  # type: ignore

    def default_channel_settings(self, guild_id: Optional[int], channel_id: int) -> ChannelSettings:
        return ChannelSettings(guild_id, data={'channel_id': channel_id}, state=self)  # type: ignore

    def create_implicit_relationship(self, user: User) -> Relationship:
        relationship = self._relationships.get(user.id)
        if relationship is not None:
            if relationship.type.value == 0:
                relationship.type = RelationshipType.implicit
        else:
            relationship = Relationship._from_implicit(state=self, user=user)
            self._relationships[relationship.id] = relationship
        return relationship

    @property
    def all_session(self) -> Optional[Session]:
        return self._sessions.get('all')

    @property
    def current_session(self) -> Optional[Session]:
        return self._sessions.get(self.session_id)  # type: ignore

    @utils.cached_property
    def client_presence(self) -> FakeClientPresence:
        return FakeClientPresence(self)

    def create_presence(self, data: gw.BasePresenceUpdate) -> Presence:
        return Presence(data, self)

    def create_offline_presence(self) -> Presence:
        return Presence._offline()

    def get_presence(self, user_id: int, guild_id: Optional[int] = None) -> Optional[Presence]:
        if user_id == self.self_id:
            # Our own presence is unified
            return self.client_presence

        if guild_id is not None:
            guild = self._guild_presences.get(guild_id)
            if guild is not None:
                return guild.get(user_id)
            return
        return self._presences.get(user_id)

    def remove_presence(self, user_id: int, guild_id: Optional[int] = None) -> None:
        if guild_id is not None:
            guild = self._guild_presences.get(guild_id)
            if guild is not None:
                guild.pop(user_id, None)
        else:
            self._presences.pop(user_id, None)

    def store_presence(self, user_id: int, presence: Presence, guild_id: Optional[int] = None) -> Presence:
        if presence.client_status.status == Status.offline.value and not presence.activities:
            # We don't store empty presences
            self.remove_presence(user_id, guild_id)
            return presence

        if user_id == self.self_id:
            # We don't store our own presence
            return presence

        if guild_id is not None:
            guild = self._guild_presences.get(guild_id)
            if guild is None:
                guild = self._guild_presences[guild_id] = {}
            guild[user_id] = presence
        else:
            self._presences[user_id] = presence
        return presence

    @overload
    def get_read_state(self, id: int, type: ReadStateType = ..., *, if_exists: Literal[False] = ...) -> ReadState:
        ...

    @overload
    def get_read_state(self, id: int, type: ReadStateType = ..., *, if_exists: Literal[True]) -> Optional[ReadState]:
        ...

    def get_read_state(
        self, id: int, type: ReadStateType = ReadStateType.channel, *, if_exists: bool = False
    ) -> Optional[ReadState]:
        try:
            return self._read_states[type.value][id]
        except KeyError:
            if not if_exists:
                # Create and store a default read state
                state = ReadState.default(id, type, state=self)
                self.store_read_state(state)
                return state

    def remove_read_state(self, read_state: ReadState) -> None:
        try:
            group = self._read_states[read_state.type.value]
        except KeyError:
            return
        group.pop(read_state.id, None)

    def store_read_state(self, read_state: ReadState):
        try:
            group = self._read_states[read_state.type.value]
        except KeyError:
            group = self._read_states[read_state.type.value] = {}
        group[read_state.id] = read_state

    @utils.cached_property
    def premium_subscriptions_application(self) -> PartialApplication:
        # Hardcoded application for premium subscriptions, highly unlikely to change
        return PartialApplication(
            state=self,
            data={
                'id': 521842831262875670,
                'name': 'Nitro',
                'icon': None,
                'description': '',
                'type': None,
                'is_monetized': False,
                'is_verified': False,
                'is_discoverable': False,
                'hook': True,
                'storefront_available': False,
                'verify_key': '93661a9eefe452d12f51e129e8d9340e7ca53a770158c0ec7970e701534b7420',
                'flags': 0,
            },
        )

    @utils.cached_property
    def premium_subscriptions_sku_ids(self) -> Dict[str, Snowflake]:
        return {
            'none': 628379670982688768,
            'basic': 978380684370378762,
            'legacy': 521842865731534868,
            'classic': 521846918637420545,
            'full': 521847234246082599,
            'guild': 590663762298667008,
        }<|MERGE_RESOLUTION|>--- conflicted
+++ resolved
@@ -1605,12 +1605,8 @@
         self.session_type = data.get('session_type', 'normal')
         self.auth_session_id = data.get('auth_session_id_hash')
         self.connections = {c['id']: Connection(state=self, data=c) for c in data.get('connected_accounts', [])}
-<<<<<<< HEAD
-        self.pending_payments = {int(p['id']): Payment(state=self, data=p) for p in (data.get('pending_payments') or [])}
-=======
-       # self.pending_payments = {int(p['id']): Payment(state=self, data=p) for p in data.get('pending_payments', [])}
+        # self.pending_payments = {int(p['id']): Payment(state=self, data=p) for p in (data.get('pending_payments') or [])}
         self.pending_payments = None
->>>>>>> 371821a9
         self.required_action = try_enum(RequiredActionType, data['required_action']) if 'required_action' in data else None
         self.friend_suggestion_count = data.get('friend_suggestion_count', 0)
 
