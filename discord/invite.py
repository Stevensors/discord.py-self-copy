--- conflicted
+++ resolved
@@ -29,13 +29,8 @@
 from .utils import parse_time, snowflake_time, _get_as_snowflake, MISSING
 from .object import Object
 from .mixins import Hashable
-<<<<<<< HEAD
-=======
-from .enums import ChannelType, NSFWLevel, VerificationLevel, InviteTarget, try_enum
-from .appinfo import PartialAppInfo
->>>>>>> 181fc42b
 from .scheduled_event import ScheduledEvent
-from .enums import ChannelType, VerificationLevel, InviteTarget, InviteType, try_enum
+from .enums import ChannelType, VerificationLevel, InviteTarget, InviteType, NSFWLevel, try_enum
 from .welcome_screen import WelcomeScreen
 
 __all__ = (
@@ -489,22 +484,13 @@
     @classmethod
     def from_gateway(cls, *, state: ConnectionState, data: GatewayInvitePayload) -> Self:
         guild_id: Optional[int] = _get_as_snowflake(data, 'guild_id')
-<<<<<<< HEAD
-
+        guild: Optional[Union[Guild, Object]] = state._get_guild(guild_id)
         channel_id = _get_as_snowflake(data, 'channel_id')
-        if guild_id is not None:
-            guild: Optional[Union[Guild, Object]] = state._get_guild(guild_id) or Object(id=guild_id)
-        if channel_id is not None:
-            channel: Optional[InviteChannelType] = state.get_channel(channel_id) or Object(id=channel_id)  # type: ignore
-=======
-        guild: Optional[Union[Guild, Object]] = state._get_guild(guild_id)
-        channel_id = int(data['channel_id'])
         if guild is not None:
-            channel = guild.get_channel(channel_id) or Object(id=channel_id)
+            channel = (guild.get_channel(channel_id) or Object(id=channel_id)) if channel_id is not None else None
         else:
             guild = Object(id=guild_id) if guild_id is not None else None
-            channel = Object(id=channel_id)
->>>>>>> 181fc42b
+            channel = Object(id=channel_id) if channel_id is not None else None
 
         return cls(state=state, data=data, guild=guild, channel=channel)  # type: ignore
 
@@ -584,7 +570,6 @@
 
         return self
 
-<<<<<<< HEAD
     async def use(self) -> Union[Guild, User, GroupChannel]:
         """|coro|
 
@@ -597,7 +582,7 @@
 
         Raises
         ------
-        :exc:`.HTTPException`
+        HTTPException
             Using the invite failed.
 
         Returns
@@ -641,7 +626,7 @@
 
         Raises
         ------
-        :exc:`.HTTPException`
+        HTTPException
             Using the invite failed.
 
         Returns
@@ -651,10 +636,7 @@
         """
         return await self.use()
 
-    async def delete(self, *, reason: Optional[str] = None):
-=======
     async def delete(self, *, reason: Optional[str] = None) -> None:
->>>>>>> 181fc42b
         """|coro|
 
         Revokes the instant invite.
